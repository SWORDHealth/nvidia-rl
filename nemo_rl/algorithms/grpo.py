--- conflicted
+++ resolved
@@ -13,11 +13,7 @@
 # limitations under the License.
 import os
 from pathlib import Path
-<<<<<<< HEAD
 from typing import Any, Optional, Tuple, TypedDict, TypeVar, cast
-=======
-from typing import Any, Optional, TypedDict, cast, Union
->>>>>>> 67538b2d
 
 import numpy as np
 import ray
@@ -348,18 +344,9 @@
         cluster=train_cluster,
         config=policy_config,
         tokenizer=tokenizer,
-<<<<<<< HEAD
+        processor=processor,
         weights_path=weights_path,
         optimizer_path=optimizer_path,
-=======
-        processor=processor,
-        weights_path=Path(last_checkpoint_path) / "policy" / "weights"
-        if last_checkpoint_path
-        else None,
-        optimizer_path=Path(last_checkpoint_path) / "policy" / "optimizer"
-        if last_checkpoint_path
-        else None,
->>>>>>> 67538b2d
         init_optimizer=True,
     )
 
@@ -512,11 +499,8 @@
     consumed_samples = grpo_save_state["consumed_samples"]
     val_period = master_config["grpo"]["val_period"]
     val_at_start = master_config["grpo"]["val_at_start"]
-<<<<<<< HEAD
     colocated_inference = master_config["policy"]["generation"]["colocated"]["enabled"]
-=======
     is_vlm = processor is not None
->>>>>>> 67538b2d
 
     # Run validation at the start if configured
     if val_at_start and step == 0:
