# Copyright (c) 2025, NVIDIA CORPORATION.  All rights reserved.
#
# Licensed under the Apache License, Version 2.0 (the "License");
# you may not use this file except in compliance with the License.
# You may obtain a copy of the License at
#
#     http://www.apache.org/licenses/LICENSE-2.0
#
# Unless required by applicable law or agreed to in writing, software
# distributed under the License is distributed on an "AS IS" BASIS,
# WITHOUT WARRANTIES OR CONDITIONS OF ANY KIND, either express or implied.
# See the License for the specific language governing permissions and
# limitations under the License.
<<<<<<< HEAD
from typing import Any, Dict, Optional, Tuple, TypedDict
=======
import os
from pathlib import Path
from typing import Any, Optional, TypedDict, cast
>>>>>>> 3db05c17

import numpy as np
import torch
from torchdata.stateful_dataloader import StatefulDataLoader
from transformers import PreTrainedTokenizerBase

from nemo_rl.algorithms.interfaces import LossFunction
from nemo_rl.algorithms.loss_functions import (
    ClippedPGLossConfig,
    ClippedPGLossDataDict,
    ClippedPGLossFn,
)
from nemo_rl.algorithms.utils import (
    calculate_baseline_and_std_per_prompt,
    log_metrics,
    reduce_microbatch_metrics,
    save_checkpoint,
    setup_checkpointer,
    setup_dataloaders,
    validate_checkpointing_config,
)
from nemo_rl.data import DataConfig
from nemo_rl.data.datasets import AllTaskProcessedDataset, rl_collate_fn
from nemo_rl.data.interfaces import (
    DatumSpec,
)
from nemo_rl.data.llm_message_utils import (
    batched_message_log_to_flat_message,
    get_keys_from_message_log,
)
from nemo_rl.distributed.batched_data_dict import BatchedDataDict
from nemo_rl.distributed.virtual_cluster import ClusterConfig, RayVirtualCluster
from nemo_rl.environments.interfaces import (
    EnvironmentInterface,
)
from nemo_rl.experience.rollouts import run_multi_turn_rollout
from nemo_rl.models.generation.interfaces import (
    GenerationInterface,
)
from nemo_rl.models.generation.vllm import VllmConfig, VllmGeneration
from nemo_rl.models.policy import PolicyConfig
from nemo_rl.models.policy.hf_policy import HfPolicy
from nemo_rl.models.policy.interfaces import ColocatablePolicyInterface
from nemo_rl.utils.checkpoint import CheckpointingConfig, CheckpointManager
from nemo_rl.utils.logger import (
    Logger,
    LoggerConfig,
    print_message_log_samples,
)
from nemo_rl.utils.timer import Timer

# ===============================================================================
# Configuration
# ===============================================================================
TokenizerType = PreTrainedTokenizerBase


class GRPOConfig(TypedDict):
    num_prompts_per_step: int
    num_generations_per_prompt: int
    max_rollout_turns: int
    max_num_steps: int
    max_rollout_turns: int
    normalize_rewards: bool
    use_leave_one_out_baseline: bool
    val_period: int
    val_at_start: bool
    max_val_samples: int
<<<<<<< HEAD
    val_batch_size: int
=======
    checkpoint_dir: str
>>>>>>> 3db05c17


class GRPOSaveState(TypedDict):
    step: int
    val_reward: float


def _default_grpo_save_state() -> GRPOSaveState:
    return {
        "step": 1,
        "val_reward": -99999999.0,
    }


class GRPOLoggerConfig(LoggerConfig):
    num_val_samples_to_print: int  # number of val samples to print to stdout


class MasterConfig(TypedDict):
    policy: PolicyConfig
    loss_fn: ClippedPGLossConfig
    env: dict[str, Any]
    data: DataConfig
    grpo: GRPOConfig
    logger: GRPOLoggerConfig
    cluster: ClusterConfig
    checkpointing: CheckpointingConfig


# ===============================================================================
# Setup & Initialization
# ===============================================================================


def setup(
    master_config: MasterConfig,
    tokenizer: TokenizerType,
    dataset: AllTaskProcessedDataset,
    val_dataset: Optional[AllTaskProcessedDataset],
) -> tuple[
    ColocatablePolicyInterface,
    Optional[GenerationInterface],
    RayVirtualCluster,
    StatefulDataLoader,
    Optional[StatefulDataLoader],
    ClippedPGLossFn,
    Logger,
    CheckpointManager,
    GRPOSaveState,
    MasterConfig,
]:
    """Main entry point for running GRPO algorithm.

    Returns:
        Tuple of policy, cluster, train_dataloader, val_dataloader, loss_fn, logger, checkpointer, grpo_save_state, master_config
    """
    policy_config = master_config["policy"]
    logger_config = master_config["logger"]
    cluster_config = master_config["cluster"]
    checkpointing_config = master_config["checkpointing"]
    loss_config = master_config["loss_fn"]
    grpo_config = master_config["grpo"]
    generation_config = policy_config["generation"]

<<<<<<< HEAD
=======
    assert generation_config is not None, (
        "A generation config in the PolicyConfig is required for GRPO"
    )

    # ==========================
    #         Logger
    # ==========================
>>>>>>> 3db05c17
    logger = Logger(logger_config)
    logger.log_hyperparams(master_config)

    checkpointer, last_checkpoint_path, grpo_save_state = setup_checkpointer(
        checkpointing_config, _default_grpo_save_state()
    )

    # verify that checkpoint period is a multiple of validation period
    validate_checkpointing_config(checkpointing_config, grpo_config)

    train_dataloader, val_dataloader = setup_dataloaders(
        dataset,
        val_dataset,
        rl_collate_fn,
        grpo_config,
        policy_config,
        last_checkpoint_path,
    )
<<<<<<< HEAD
=======
    if last_checkpoint_path is not None:
        dataloader_state_dict = torch.load(
            os.path.join(last_checkpoint_path, "train_dataloader.pt")
        )
        dataloader.load_state_dict(dataloader_state_dict)

    print(f"  ✓ Training dataloader loaded with {len(dataset)} samples")

    # Load validation dataset if provided
    val_dataloader: Optional[StatefulDataLoader] = None
    # If validation is enabled, load the validation dataloader
    if grpo_config["val_period"] > 0 or grpo_config["val_at_start"]:
        assert val_dataset is not None, (
            "Validation dataset is required if validation is enabled"
        )
        val_dataloader = StatefulDataLoader(
            val_dataset,
            batch_size=grpo_config["val_batch_size"],
            shuffle=False,
            collate_fn=rl_collate_fn,
        )
        print(f"  ✓ Validation dataloader loaded with {len(val_dataset)} samples")
>>>>>>> 3db05c17

    # ==========================
    #          Cluster
    # ==========================
    print("\n▶ Setting up compute cluster...")
    colocated_inference = generation_config["backend"] != "hf"
    cluster = RayVirtualCluster(
        name="grpo_policy_cluster",
        bundle_ct_per_node_list=[cluster_config["gpus_per_node"]]
        * cluster_config["num_nodes"],
        use_gpus=True,
        num_gpus_per_node=cluster_config["gpus_per_node"],
        max_colocated_worker_groups=2 if colocated_inference else 1,
    )
    print(f"  ✓ Ray cluster initialized with {cluster_config['num_nodes']} nodes")

    # ==========================
    #   Training and Inference
    # ==========================
    print("\n▶ Setting up model and training...")

    # vllm model loading prefers clean environment, initialize policy_generation before policy (#52 will fix this)
    backend = generation_config["backend"]
    generation_config["model_name"] = policy_config["model_name"]  # Needed for vLLM

    if backend == "hf":
        policy_generation = None
        print(f"  ✓ Using HF backend for generation with {policy_config['model_name']}")
    elif backend == "vllm":
        generation_config = cast(VllmConfig, generation_config)
        policy_generation = VllmGeneration(cluster=cluster, config=generation_config)
        # Worker groups are not initialized until the first call to run something on workergroups.
        # vllm 0.8 fails in initialization if its called in the first training step since it has no clean view of the GPU memory (HF is sharing the same memory).
        policy_generation.finish_generation()
        print(
            f"  ✓ Using vLLM backend for generation with {policy_config['model_name']}"
        )

    policy = HfPolicy(cluster, policy_config, tokenizer, last_checkpoint_path)

    # initialize loss function
    loss_fn = ClippedPGLossFn(loss_config)

    print("\n" + "=" * 60)
    print(" " * 18 + "SETUP COMPLETE")
    print("=" * 60 + "\n")

    return (
        policy,
        policy_generation,
        cluster,
        train_dataloader,
        val_dataloader,
        loss_fn,
        logger,
        checkpointer,
        grpo_save_state,
        master_config,
    )


def get_grpo_save_state(step, val_metrics):
    grpo_save_state = {
        "step": step + 1,
        "val_reward": val_metrics["accuracy"],
    }
    return grpo_save_state


# ===============================================================================
# Core Algorithm Functions
# ===============================================================================


def refit_policy_generation(
    policy: ColocatablePolicyInterface,
    policy_generation: GenerationInterface,
    refit_buffer_size_gb: int,  # GB
) -> None:
    """Refit the policy generation interface with the latest policy weights."""
    policy.offload_before_refit()
    policy_generation.prepare_for_generation(tags=["weights"])
    # Streaming update weights to save memory
    state_dict_info: list[tuple[str, int]] = policy.prepare_weights_for_ipc()
    # group keys to save time
    available_bytes = refit_buffer_size_gb * (1024**3)
    split_keys: list[list[str]] = []
    keys: list[str] = []
    for key, size_in_bytes in state_dict_info:
        if size_in_bytes > available_bytes:
            if keys:
                split_keys.append(keys)
                keys = []
            available_bytes = refit_buffer_size_gb * (1024**3)

        keys.append(key)
        available_bytes -= size_in_bytes

    if len(keys) > 0:
        split_keys.append(keys)
    # do update
    for keys in split_keys:
        ipc_handles = policy.get_weights_ipc_handles(keys)
        if not policy_generation.update_weights(ipc_handles):
            error_message = (
                "❌ Error: Updating weights for the generation policy failed during refit.\n"
                "This often indicates an issue with cuda-ipc or "
                "a problem within the generation backend (e.g., vLLM worker).\n"
            )
            raise RuntimeError(error_message)
    policy.offload_after_refit()
    policy_generation.prepare_for_generation(tags=["kv_cache"])


# ===============================================================================
# Training & Validation
# ===============================================================================


def grpo_train(
    policy: ColocatablePolicyInterface,
    policy_generation: Optional[GenerationInterface],
    dataloader: StatefulDataLoader,
    val_dataloader: Optional[StatefulDataLoader],
    tokenizer: TokenizerType,
    loss_fn: LossFunction,
    task_to_env: dict[str, EnvironmentInterface],
    val_task_to_env: Optional[dict[str, EnvironmentInterface]],
    logger: Logger,
    checkpointer: CheckpointManager,
    grpo_save_state: GRPOSaveState,
    master_config: MasterConfig,
) -> None:
    """Run GRPO training algorithm."""
    timer = Timer()
    NEED_REFIT = True
    # If policy_generation is None, use the policy as the generation interface (hf framework backend)
    if policy_generation is None:
        policy_generation = policy  # type: ignore
        NEED_REFIT = False
    POLICY_GENERATION_STALE = True  # tracks if generation needs a refit before running
    assert policy_generation is not None  # for mypy type check

    # common config/state itmes
    step = grpo_save_state["step"]
    val_period = master_config["grpo"]["val_period"]
    val_at_start = master_config["grpo"]["val_at_start"]
    refit_buffer_size_gb = master_config["policy"]["refit_buffer_size_gb"]

    # Run validation at the start if configured
    if val_at_start and step == 1:
        print("\n🔍 Running initial validation...")
        if NEED_REFIT and POLICY_GENERATION_STALE:
            refit_policy_generation(policy, policy_generation, refit_buffer_size_gb)
            POLICY_GENERATION_STALE = False
        else:
            policy_generation.prepare_for_generation()
        val_metrics, timing_metrics, log_to_console = validate(
            policy_generation,
            val_dataloader,
            tokenizer,
            val_task_to_env,
            step=0,
            master_config=master_config,
        )
        policy_generation.finish_generation()

        log_metrics(
            log_to_console,
            val_metrics,
            timing_metrics,
            0,
            logger,
            is_val=True,
        )

    # Run grpo training (single-turn)
    batch: BatchedDataDict[DatumSpec]
    for batch in dataloader:
        print(
            f"\n{'=' * 25} Step {step}/{min(len(dataloader), master_config['grpo']['max_num_steps'])} {'=' * 25}"
        )
        val_metrics, validation_timings = None, None

        with timer.time("total_step_time"):
            # Prepare batch
            print("▶ Preparing batch...")
            with timer.time("data_processing"):
                # Repeat batch items
                repeated_batch: BatchedDataDict[DatumSpec] = batch.repeat_interleave(
                    master_config["grpo"]["num_generations_per_prompt"]
                )
                # Convert LLMMessageLogType to FlatMessagesType for generation
                batched_flat, input_lengths = batched_message_log_to_flat_message(
                    repeated_batch["message_log"],
                    pad_value_dict={"token_ids": tokenizer.pad_token_id},
                )
                input_ids = batched_flat["token_ids"]

            # Generate responses - this updates the LLMMessageLogType in repeated_batch
            print(f"▶ Generating responses for batch of size {repeated_batch.size}...")
            with timer.time("prepare_for_generation"):
                if NEED_REFIT and POLICY_GENERATION_STALE:
                    refit_policy_generation(
                        policy,
                        policy_generation,
                        refit_buffer_size_gb,
                    )
                    POLICY_GENERATION_STALE = False
                else:
                    policy_generation.prepare_for_generation()

            with timer.time("generation"):
                repeated_batch, rollout_metrics = run_multi_turn_rollout(
                    policy_generation=policy_generation,
                    input_batch=repeated_batch,
                    tokenizer=tokenizer,
                    task_to_env=task_to_env,
                    max_seq_len=master_config["policy"]["max_total_sequence_length"],
                    max_rollout_turns=master_config["grpo"]["max_rollout_turns"],
                    greedy=False,
                )
                policy_generation.finish_generation()

            # Calculate rewards & advantages
            print("▶ Processing rewards...")
            with timer.time("reward_calculation"):
                # Extract rewards from final_batch
                rewards = repeated_batch["total_reward"]

                print("▶ Computing advantages...")
                baseline, std = calculate_baseline_and_std_per_prompt(
                    input_ids,
                    rewards,
                    torch.ones_like(rewards),
                    leave_one_out_baseline=master_config["grpo"][
                        "use_leave_one_out_baseline"
                    ],
                )
                advantages = (rewards - baseline).unsqueeze(-1)

                if master_config["grpo"]["normalize_rewards"]:
                    # don't sharpen the ones with no variation
                    zero_std_mask = std > 0
                    advantages[zero_std_mask] = (
                        advantages[zero_std_mask] / std.unsqueeze(-1)[zero_std_mask]
                    )

            with timer.time("data_processing"):
                # Add loss mask and advantages to each message in LLMMessageLogType
                for i, message_log in enumerate(repeated_batch["message_log"]):
                    for j, message in enumerate(message_log):
                        if message["role"] == "assistant":
                            message["token_loss_mask"] = torch.ones_like(
                                message["token_ids"]
                            )
                        else:
                            message["token_loss_mask"] = torch.zeros_like(
                                message["token_ids"]
                            )
                        if "generation_logprobs" not in message:
                            message["generation_logprobs"] = torch.zeros_like(
                                message["token_ids"], dtype=torch.float32
                            )
                        message["advantages"] = advantages[i].expand(
                            message["token_ids"].shape
                        )

                # Convert updated LLMMessageLogType to FlatMessagesType for training
                flat_messages, input_lengths = batched_message_log_to_flat_message(
                    repeated_batch["message_log"],
                    pad_value_dict={"token_ids": tokenizer.pad_token_id},
                    make_sequence_length_divisible_by=master_config["policy"][
                        "make_sequence_length_divisible_by"
                    ],
                )

                # Create training data from flattened messages
                train_data = BatchedDataDict[ClippedPGLossDataDict](
                    {
                        "input_ids": flat_messages["token_ids"],
                        "input_lengths": input_lengths,
                        "advantages": flat_messages["advantages"],
                        "generation_logprobs": flat_messages["generation_logprobs"],
                        "token_mask": flat_messages["token_loss_mask"],
                        "sample_mask": repeated_batch["loss_multiplier"],
                    }
                )
                train_data.to("cpu")

            print("▶ Preparing for logprob inference...")
            with timer.time("logprob_inference_prep"):
                policy.prepare_for_lp_inference()

            print("▶ Computing logprobs...")
            with timer.time("policy_and_reference_logprobs"):
                fprop_logprobs = policy.get_logprobs(train_data)["logprobs"]
                reference_logprobs = policy.get_reference_policy_logprobs(train_data)[
                    "reference_logprobs"
                ]
                train_data["prev_logprobs"] = fprop_logprobs
                train_data["reference_policy_logprobs"] = reference_logprobs

            print("▶ Preparing for training...")
            with timer.time("training_prep"):
                policy.prepare_for_training()  # set model train and reload optim to GPU
                POLICY_GENERATION_STALE = True

            print("▶ Training policy...")
            with timer.time("policy_training"):
                train_results = policy.train(train_data, loss_fn)

            is_last_step = step == min(
                master_config["grpo"]["max_num_steps"], len(dataloader)
            )

            # Run validation if it's a validation step
            if is_last_step or (val_period > 0 and step % val_period == 0):
                if NEED_REFIT and POLICY_GENERATION_STALE:
                    refit_policy_generation(
                        policy,
                        policy_generation,
                        refit_buffer_size_gb,
                    )
                    POLICY_GENERATION_STALE = False
                else:
                    policy_generation.prepare_for_generation()
                val_metrics, timing_metrics, log_to_console = validate(
                    policy_generation,
                    val_dataloader,
                    tokenizer,
                    val_task_to_env,
                    step=step,
                    master_config=master_config,
                )
                policy_generation.finish_generation()

                log_metrics(
                    log_to_console,
                    val_metrics,
                    timing_metrics,
                    step,
                    logger,
                    is_val=True,
                )

            ## Checkpointing
            if master_config["checkpointing"]["enabled"] and (
                is_last_step
                or step % master_config["checkpointing"]["save_period"] == 0
            ):
                policy.prepare_for_training()

                grpo_save_state = get_grpo_save_state(step, val_metrics)
                save_checkpoint(
                    checkpointer,
                    master_config,
                    grpo_save_state,
                    step,
                    dataloader,
                    policy,
                    timer,
                )
                policy.offload_after_refit()

        # Logging
        # Log training data
        log_data = {
            "content": flat_messages["content"],
            "rewards": rewards.tolist(),
            "generation_logprobs": train_data["generation_logprobs"].tolist(),
            "prev_logprobs": train_data["prev_logprobs"].tolist(),
            "input_lengths": input_lengths.tolist(),
        }
        logger.log_batched_dict_as_jsonl(log_data, f"train_data_step{step}.jsonl")

        metrics = {
            "loss": train_results["loss"].numpy(),
            "reward": np.mean(rewards.numpy()),
            "grad_norm": train_results["grad_norm"].numpy(),
        }
        metrics.update(reduce_microbatch_metrics(train_results["all_mb_metrics"]))
        metrics.update(rollout_metrics)

<<<<<<< HEAD
        log_to_console = {
            "loss": metrics["loss"],
            "Avg Reward": np.mean(rewards.numpy()),
            "Avg Generation Length": rollout_metrics["mean_gen_tokens_per_sample"],
        }
        timing_metrics = timer.get_timing_metrics(reduction_op="sum")
        log_metrics(log_to_console, metrics, timing_metrics, step, logger, is_val=False)
=======
        timing_metrics: dict[str, float] = timer.get_timing_metrics(reduction_op="sum")  # type: ignore

        print(f"  • Loss: {metrics['loss']:.4f}")
        print(f"  • Avg Reward: {np.mean(rewards.numpy()):.4f}")
        print(
            f"  • Mean Generation Length: {rollout_metrics['mean_gen_tokens_per_sample']:.4f}"
        )

        print("\n⏱️  Timing:")
        # Display total time first, separately
        total_time = timing_metrics.get("total_step_time", 0)
        print(f"  • Total step time: {total_time:.2f}s")

        # Display all other timing metrics
        for k, v in sorted(
            timing_metrics.items(), key=lambda item: item[1], reverse=True
        ):
            if k != "total_step_time":
                percent = (v / total_time * 100) if total_time > 0 else 0
                print(f"  • {k}: {v:.2f}s ({percent:.1f}%)")

        logger.log_metrics(metrics, step + 1, prefix="train")
        logger.log_metrics(timing_metrics, step + 1, prefix="timing/train")
>>>>>>> 3db05c17

        timer.reset()
        step += 1
        if step > master_config["grpo"]["max_num_steps"]:
            break


def validate(
    policy_generation: GenerationInterface,
    val_dataloader: Optional[StatefulDataLoader],
    tokenizer,
    val_task_to_env: Optional[dict[str, EnvironmentInterface]],
    step: int,
    master_config: MasterConfig,
) -> tuple[dict[str, Any], dict[str, Any]]:
    """Run validation on the validation dataset."""
    if val_dataloader is None:
        print("  ⚠️ No validation dataloader provided, skipping validation")
        return {}, {}

    timer = Timer()
    with timer.time("total_validation_time"):
        print(f"▶ Starting validation at step {step}...")

        total_rewards = []
        total_lengths = []
        all_message_logs = []  # Collect all message logs

        max_batches = (
            master_config["grpo"]["max_val_samples"]
            // master_config["grpo"]["val_batch_size"]
        )
        for batch_idx, val_batch in enumerate(val_dataloader):
            if batch_idx >= max_batches:
                break

            # Generate responses (updates the LLMMessageLogType in batch_with_msg_logs)
            val_batch, gen_metrics = run_multi_turn_rollout(
                policy_generation,
                val_batch,
                tokenizer,
                val_task_to_env,
                max_seq_len=master_config["policy"]["max_total_sequence_length"],
                max_rollout_turns=master_config["grpo"]["max_rollout_turns"],
                greedy=False,
            )
            rewards = val_batch["total_reward"]

            total_rewards.extend(rewards.tolist())
            total_lengths.append(gen_metrics["mean_gen_tokens_per_sample"])

            # Collect message logs for later display
            to_env = get_keys_from_message_log(
                val_batch["message_log"], ["role", "content"]
            )
            all_message_logs.append(to_env)

        # Calculate validation metrics
        accuracy = sum(total_rewards) / len(total_rewards)
        avg_length = sum(total_lengths) / len(total_lengths)

        val_metrics = {
            "accuracy": accuracy,
            "avg_length": avg_length,
        }

        # Print sample conversations only once at the end of validation
        try:
            print_message_log_samples(
                all_message_logs,
                total_rewards,
                num_samples=min(
                    master_config["logger"]["num_val_samples_to_print"],
                    len(all_message_logs),
                ),
                step=step,
            )
        except Exception as e:
            print(f"\n  ⚠️ Error displaying message samples: {str(e)}")
            print("  ⚠️ Continuing validation without displaying samples...")

    # Get timing metrics
    log_to_console = {
        "Accuracy": accuracy,
        "Average response length:": avg_length,
        "Samples processed:": len(total_rewards),
    }

    timing_metrics = timer.get_timing_metrics(reduction_op="sum")
    # Make sure to reset the timer after validation
    timer.reset()

    return val_metrics, timing_metrics, log_to_console<|MERGE_RESOLUTION|>--- conflicted
+++ resolved
@@ -11,13 +11,7 @@
 # WITHOUT WARRANTIES OR CONDITIONS OF ANY KIND, either express or implied.
 # See the License for the specific language governing permissions and
 # limitations under the License.
-<<<<<<< HEAD
-from typing import Any, Dict, Optional, Tuple, TypedDict
-=======
-import os
-from pathlib import Path
 from typing import Any, Optional, TypedDict, cast
->>>>>>> 3db05c17
 
 import numpy as np
 import torch
@@ -86,11 +80,7 @@
     val_period: int
     val_at_start: bool
     max_val_samples: int
-<<<<<<< HEAD
     val_batch_size: int
-=======
-    checkpoint_dir: str
->>>>>>> 3db05c17
 
 
 class GRPOSaveState(TypedDict):
@@ -155,16 +145,10 @@
     grpo_config = master_config["grpo"]
     generation_config = policy_config["generation"]
 
-<<<<<<< HEAD
-=======
     assert generation_config is not None, (
         "A generation config in the PolicyConfig is required for GRPO"
     )
 
-    # ==========================
-    #         Logger
-    # ==========================
->>>>>>> 3db05c17
     logger = Logger(logger_config)
     logger.log_hyperparams(master_config)
 
@@ -183,31 +167,6 @@
         policy_config,
         last_checkpoint_path,
     )
-<<<<<<< HEAD
-=======
-    if last_checkpoint_path is not None:
-        dataloader_state_dict = torch.load(
-            os.path.join(last_checkpoint_path, "train_dataloader.pt")
-        )
-        dataloader.load_state_dict(dataloader_state_dict)
-
-    print(f"  ✓ Training dataloader loaded with {len(dataset)} samples")
-
-    # Load validation dataset if provided
-    val_dataloader: Optional[StatefulDataLoader] = None
-    # If validation is enabled, load the validation dataloader
-    if grpo_config["val_period"] > 0 or grpo_config["val_at_start"]:
-        assert val_dataset is not None, (
-            "Validation dataset is required if validation is enabled"
-        )
-        val_dataloader = StatefulDataLoader(
-            val_dataset,
-            batch_size=grpo_config["val_batch_size"],
-            shuffle=False,
-            collate_fn=rl_collate_fn,
-        )
-        print(f"  ✓ Validation dataloader loaded with {len(val_dataset)} samples")
->>>>>>> 3db05c17
 
     # ==========================
     #          Cluster
@@ -592,39 +551,13 @@
         metrics.update(reduce_microbatch_metrics(train_results["all_mb_metrics"]))
         metrics.update(rollout_metrics)
 
-<<<<<<< HEAD
         log_to_console = {
             "loss": metrics["loss"],
             "Avg Reward": np.mean(rewards.numpy()),
             "Avg Generation Length": rollout_metrics["mean_gen_tokens_per_sample"],
         }
-        timing_metrics = timer.get_timing_metrics(reduction_op="sum")
+        timing_metrics: dict[str, float] = timer.get_timing_metrics(reduction_op="sum")  # type: ignore
         log_metrics(log_to_console, metrics, timing_metrics, step, logger, is_val=False)
-=======
-        timing_metrics: dict[str, float] = timer.get_timing_metrics(reduction_op="sum")  # type: ignore
-
-        print(f"  • Loss: {metrics['loss']:.4f}")
-        print(f"  • Avg Reward: {np.mean(rewards.numpy()):.4f}")
-        print(
-            f"  • Mean Generation Length: {rollout_metrics['mean_gen_tokens_per_sample']:.4f}"
-        )
-
-        print("\n⏱️  Timing:")
-        # Display total time first, separately
-        total_time = timing_metrics.get("total_step_time", 0)
-        print(f"  • Total step time: {total_time:.2f}s")
-
-        # Display all other timing metrics
-        for k, v in sorted(
-            timing_metrics.items(), key=lambda item: item[1], reverse=True
-        ):
-            if k != "total_step_time":
-                percent = (v / total_time * 100) if total_time > 0 else 0
-                print(f"  • {k}: {v:.2f}s ({percent:.1f}%)")
-
-        logger.log_metrics(metrics, step + 1, prefix="train")
-        logger.log_metrics(timing_metrics, step + 1, prefix="timing/train")
->>>>>>> 3db05c17
 
         timer.reset()
         step += 1
