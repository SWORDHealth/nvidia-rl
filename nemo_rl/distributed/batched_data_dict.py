--- conflicted
+++ resolved
@@ -85,7 +85,7 @@
 
         self.micro_batch_indices = None
         self.micro_batch_lengths = None
-<<<<<<< HEAD
+        self.elem_counts_per_gb = None
     
     def get_multimodal_dict(self, as_tensors: bool = False, device: Optional[torch.device] = None) -> dict[str, Any]:
         '''
@@ -104,9 +104,6 @@
                 print(f"\t\t{k}: {v.shape}")
 
         return multimodal_dict
-=======
-        self.elem_counts_per_gb = None
->>>>>>> 2b8b364b
 
     @classmethod
     def from_batches(
@@ -337,13 +334,10 @@
             assert batch_size is None, (
                 "batch_size must be None if allow_uneven_shards is True"
             )
-<<<<<<< HEAD
-=======
         assert dynamic_batching_args is None or sequence_packing_args is None, (
             "dynamic_batching_args and sequence_packing_args cannot be passed together"
         )
 
->>>>>>> 2b8b364b
         # Get the total batch size
         batch_sizes = set()
         for val in self.data.values():
@@ -697,18 +691,15 @@
         """
         sliced_batch = SlicedDataDict()
         for k in self.data:
-<<<<<<< HEAD
             if isinstance(self.data[k], PackedMultimodalDataBatch):
                 sliced_batch[k] = self.data[k].slice(list(range(start, end)))
-            else:
-                sliced_batch[k] = self.data[k][start:end]
-=======
+                continue
+
             if isinstance(self.data[k], torch.Tensor):
                 assert end <= self.data[k].shape[0], (
                     f"end: {end} is greater than the shape of the tensor: {self.data[k].shape[0]} for key: {k}"
                 )
             sliced_batch[k] = self.data[k][start:end]
->>>>>>> 2b8b364b
         return sliced_batch
 
     def repeat_interleave(self, num_repeats: int) -> Self:
