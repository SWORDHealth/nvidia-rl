--- conflicted
+++ resolved
@@ -16,6 +16,7 @@
 import os
 from collections import defaultdict
 from contextlib import contextmanager, nullcontext
+from copy import deepcopy
 from copy import deepcopy
 from typing import Any, Dict, Iterable, Optional, Tuple, Union
 
@@ -623,7 +624,6 @@
                         position_ids=position_ids,
                         use_cache=False,
                     )
-<<<<<<< HEAD
 
                 if "generation" in self.cfg and self.cfg["generation"] is not None:
                     outputs.logits.div_(self.cfg["generation"]["temperature"])
@@ -632,11 +632,6 @@
                     outputs.logits.to(torch.float32), input_ids
                 )
 
-=======
-                token_logprobs = compute_token_logprobs(
-                    outputs.logits.to(torch.float32), input_ids
-                )
->>>>>>> 7fc0827b
                 token_logprobs = torch.cat(
                     [torch.zeros_like(token_logprobs[:, :1]), token_logprobs], dim=1
                 )
