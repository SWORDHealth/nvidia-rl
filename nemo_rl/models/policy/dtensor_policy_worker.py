--- conflicted
+++ resolved
@@ -66,11 +66,8 @@
     ReferenceLogprobOutputSpec,
 )
 from nemo_rl.models.policy.utils import (
-<<<<<<< HEAD
     apply_top_k_top_p,
-=======
     configure_dynamo_cache,
->>>>>>> 9389dfb5
     configure_expandable_segments,
     get_gpu_info,
     get_handle_from_tensor,
