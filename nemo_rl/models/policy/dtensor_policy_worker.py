--- conflicted
+++ resolved
@@ -1049,13 +1049,9 @@
                         if isinstance(logits, DTensor):
                             logits = logits.to(torch.float32)
                             token_logprobs = get_logprobs_from_vocab_parallel_logits(
-<<<<<<< HEAD
                                 logits,
                                 input_ids,
                                 chunk_size=logprob_chunk_size,
-=======
-                                logits, input_ids
->>>>>>> e1f56c42
                             )
                         else:
                             # Extract logprobs for each token in the sequence by gathering the logprob
@@ -1065,15 +1061,8 @@
                             #   token_ids: [batch_size, sequence_length] - actual tokens
                             # Output shape: [batch_size, sequence_length] - logprob of each token given previous
                             # We get logprob of token[t+1] from logits[t], prepending 0 to maintain sequence length
-<<<<<<< HEAD
-
-                            log_probs = torch.nn.functional.log_softmax(
-                                logits.to(torch.float32), dim=-1
-                            )
-=======
                             logits = outputs.logits.to(torch.float32)
                             log_probs = torch.nn.functional.log_softmax(logits, dim=-1)
->>>>>>> e1f56c42
                             next_tokens = input_ids[:, 1:]
                             log_probs = log_probs[:, :-1]
                             token_logprobs = log_probs.gather(
