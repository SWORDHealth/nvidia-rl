# Copyright (c) 2025, NVIDIA CORPORATION.  All rights reserved.
#
# Licensed under the Apache License, Version 2.0 (the "License");
# you may not use this file except in compliance with the License.
# You may obtain a copy of the License at
#
#     http://www.apache.org/licenses/LICENSE-2.0
#
# Unless required by applicable law or agreed to in writing, software
# distributed under the License is distributed on an "AS IS" BASIS,
# WITHOUT WARRANTIES OR CONDITIONS OF ANY KIND, either express or implied.
# See the License for the specific language governing permissions and
# limitations under the License.
import gc
import os
import re
import time
import warnings
from collections import defaultdict
from contextlib import AbstractContextManager, contextmanager, nullcontext
from functools import partial
from typing import Any, Iterator, List, Optional, Tuple, TypeVar

import ray
import torch
from megatron.core import parallel_state
from megatron.core.distributed import DistributedDataParallel
from megatron.core.distributed.custom_fsdp import (
    FullyShardedDataParallel as custom_FSDP,
)
from megatron.core.inference.engines import (
    StaticInferenceEngine,
)
from megatron.core.inference.model_inference_wrappers.inference_wrapper_config import (
    InferenceWrapperConfig,
)
from megatron.core.inference.text_generation_controllers.text_generation_controller import (
    TextGenerationController,
)
from megatron.core.models.gpt import GPTModel
from megatron.core.optimizer import ChainedOptimizer
from megatron.core.parallel_state import (
    get_context_parallel_group,
    get_context_parallel_rank,
    get_pipeline_model_parallel_group,
    get_pipeline_model_parallel_last_rank,
    get_pipeline_model_parallel_rank,
    get_pipeline_model_parallel_world_size,
    get_tensor_model_parallel_group,
    get_tensor_model_parallel_rank,
    is_pipeline_last_stage,
)
from megatron.core.pipeline_parallel import get_forward_backward_func
from megatron.core.rerun_state_machine import get_rerun_state_machine
from megatron.core.transformer.module import Float16Module
from megatron.inference.text_generation.mcore_engine_server import (
    run_mcore_engine,
)
from megatron.training.utils import get_ltor_masks_and_position_ids
from megatron.bridge import AutoBridge
from megatron.bridge.training import fault_tolerance
from megatron.bridge.training.checkpointing import (
    checkpoint_exists,
    load_checkpoint,
    save_checkpoint,
    init_checkpointing_context,
    maybe_finalize_async_save,
)
from megatron.bridge.training.config import (
    CheckpointConfig,
    ConfigContainer,
    DistributedDataParallelConfig,
    LoggerConfig,
    OptimizerConfig,
    SchedulerConfig,
    TokenizerConfig,
    TrainingConfig,
)
from megatron.bridge.training.initialize import initialize_megatron, set_jit_fusion_options
from megatron.bridge.training.optim import setup_optimizer
from megatron.bridge.training.setup import (
    HAVE_FSDP2,
    _update_model_config_funcs,
)
from megatron.bridge.training.state import GlobalState
from megatron.bridge.training.tokenizers.tokenizer import build_tokenizer
from megatron.bridge.training.utils.train_utils import (
    logical_and_across_model_parallel_group,
    reduce_max_stat_across_model_parallel_group,
)
from megatron.bridge.models.model_provider import get_model
from megatron.bridge.utils.common_utils import get_rank_safe

from ray.util.queue import Queue
from torch.distributed import get_process_group_ranks
from transformers import PreTrainedTokenizerBase

from nemo_rl.algorithms.interfaces import LossFunction, LossType
from nemo_rl.distributed.batched_data_dict import BatchedDataDict
from nemo_rl.distributed.model_utils import (
    from_parallel_logits_to_logprobs,
    from_parallel_logits_to_logprobs_packed_sequences,
)
from nemo_rl.distributed.named_sharding import NamedSharding
from nemo_rl.models.generation.interfaces import (
    GenerationDatumSpec,
    GenerationOutputSpec,
    verify_right_padding,
)
from nemo_rl.models.megatron.common import (
    _pack_sequences_for_megatron,
    broadcast_tensor,
    forward_step_arbitrary_loss,
)
from nemo_rl.models.megatron.community_import import import_model_from_hf_name
from nemo_rl.models.megatron.converters.common import (
    MegatronToHFConverter,
    get_global_key_from_local_key,
)
from nemo_rl.models.megatron.refit_utils import (
    gather_params,
    get_tp_dim,
)
from nemo_rl.models.policy import PolicyConfig
from nemo_rl.models.policy.interfaces import (
    LogprobOutputSpec,
    ReferenceLogprobOutputSpec,
)
from nemo_rl.models.policy.utils import (
    configure_dynamo_cache,
    configure_expandable_segments,
    get_gpu_info,
    get_handle_from_tensor,
    get_megatron_checkpoint_dir,
    get_runtime_env_for_policy_worker,
)
from nemo_rl.utils.nsys import wrap_with_nvtx_name

TokenizerType = TypeVar("TokenizerType", bound=PreTrainedTokenizerBase)


def setup_megatron_model(
    policy_cfg: PolicyConfig,
    cfg: ConfigContainer,
    load_optimizer: bool = True,
    get_embedding_ranks=None,  # TODO @sahilj: What is this?
    get_position_embedding_ranks=None,
):
    state = GlobalState()
    state.cfg = cfg
    # TODO: Freeze state.cfg

    cfg.dist.external_gpu_device_mapping = True
    initialize_megatron(
        cfg=cfg,
        get_embedding_ranks=get_embedding_ranks,
        get_position_embedding_ranks=get_position_embedding_ranks,
    )

    if cfg.ft and cfg.ft.enable_ft_package:
        fault_tolerance.setup(cfg, state)
        fault_tolerance.maybe_setup_simulated_fault(cfg.ft)

    # Set pytorch JIT layer fusion options and warmup JIT functions.
    set_jit_fusion_options(cfg.model, cfg.train.micro_batch_size)

    # Adjust the startup time so it reflects the largest value.
    # This will be closer to what scheduler will see (outside of
    # image ... launches.
    start_time_tensor = torch.tensor(
        [state.start_time], dtype=torch.double, device="cuda"
    )
    torch.distributed.all_reduce(start_time_tensor, op=torch.distributed.ReduceOp.MIN)
    state.start_time = start_time_tensor.item()

    print(
        "time to initialize megatron (seconds): {:.3f}".format(
            time.time() - state.start_time
        )
    )
    torch.distributed.barrier()

    # Context used for persisting some state between checkpoint saves.
    checkpointing_context = init_checkpointing_context(cfg.checkpoint)

    # Tokenizer
    build_tokenizer(
        cfg.tokenizer,
        make_vocab_size_divisible_by=cfg.model.make_vocab_size_divisible_by
        // cfg.model.tensor_model_parallel_size,
        tensor_model_parallel_size=cfg.model.tensor_model_parallel_size,
    )
    if not cfg.model.vocab_size:
        cfg.model.vocab_size = cfg.tokenizer.padded_vocab_size

    torch.distributed.barrier()

    pre_wrap_hook = []
    if policy_cfg["megatron_cfg"]["freeze_moe_router"]:

        def freeze_moe_router(model_module):
            # Handle both wrapped (Float16Module) and unwrapped models
            if isinstance(model_module, Float16Module):
                model_module = model_module.module
            for layer in model_module.decoder.layers:
                if hasattr(layer.mlp, "router"):
                    layer.mlp.router.weight.requires_grad = False

        # Re-enable float32 expert bias for moe router to avoid parameter dtype inconsistency
        # see https://github.com/NVIDIA/Megatron-LM/blob/e6c510ff3c1159f8955589b26f7c395bdf0607d9/megatron/core/transformer/moe/router.py#L149
        def re_enable_float32_expert_bias(model_module):
            # Handle both wrapped (Float16Module) and unwrapped models
            if isinstance(model_module, Float16Module):
                model_module = model_module.module
            for layer in model_module.decoder.layers:
                if hasattr(layer.mlp, "router"):
                    layer.mlp.router._maintain_float32_expert_bias()

        pre_wrap_hook.append(freeze_moe_router)
        pre_wrap_hook.append(re_enable_float32_expert_bias)

    # Model, optimizer, and learning rate.
    model = get_model(
        cfg.model,
        cfg.ddp,
        use_torch_fsdp2=cfg.dist.use_torch_fsdp2,
        overlap_param_gather_with_optimizer_step=cfg.optimizer.overlap_param_gather_with_optimizer_step,
        data_parallel_random_init=cfg.rng.data_parallel_random_init,
        pre_wrap_hook=pre_wrap_hook,
    )
    if load_optimizer:
        optimizer, scheduler = setup_optimizer(
            optimizer_config=cfg.optimizer,
            scheduler_config=cfg.scheduler,
            model=model,
            use_gloo_process_groups=cfg.dist.use_gloo_process_groups,
        )
    else:
        optimizer = None
        scheduler = None

    print("Model, optimizer, and learning rate scheduler built")
    torch.distributed.barrier()

    # Load checkpoint if applicable
    if (
        cfg.checkpoint.load is not None
        or cfg.checkpoint.pretrained_checkpoint is not None
    ) and (
        checkpoint_exists(cfg.checkpoint.load)
        or checkpoint_exists(cfg.checkpoint.pretrained_checkpoint)
    ):
        load_checkpoint(
            state,
            model,
            optimizer,
            scheduler,
            checkpointing_context=checkpointing_context,
            skip_load_to_model_and_opt=HAVE_FSDP2 and cfg.dist.use_torch_fsdp2,
        )
        print("Checkpoint loaded")
    torch.distributed.barrier()

    return state, model, optimizer, scheduler, checkpointing_context


def destroy_parallel_state():
    """Safely destroy parallel state and reset async call tracking.

    This function is called during initialization to clean up temporary distributed
    state from model import operations. Resetting async call tracking ensures that
    when the main Megatron distributed context is created, all ranks start with
    consistent call_idx values for async checkpointing.
    """
    if torch.distributed.is_initialized():
        try:
            torch.distributed.barrier()
            torch.distributed.destroy_process_group()
        except:
            pass  # Ignore errors if already destroyed
    if hasattr(parallel_state, "destroy_model_parallel"):
        try:
            parallel_state.destroy_model_parallel()
        except:
            pass  # Ignore errors if already destroyed

    # Reset async calls queue to prevent call_idx mismatches after distributed context recreation
    try:
        import nemo.tron.utils.async_utils as nemo_async_utils
        from megatron.core.dist_checkpointing.strategies.async_utils import AsyncCallsQueue

        # Clean up any existing async callers first
        old_call_idx = getattr(nemo_async_utils._async_calls_queue, "call_idx", None)
        num_unfinalized = (
            nemo_async_utils._async_calls_queue.get_num_unfinalized_calls()
        )
        if num_unfinalized > 0:
            print(
                f"[WARNING] Resetting async calls queue with {num_unfinalized} unfinalized calls"
            )
        try:
            nemo_async_utils._async_calls_queue.close()
        except:
            pass  # Ignore errors during cleanup
        # Reset the global async calls queue by creating a new instance
        nemo_async_utils._async_calls_queue = AsyncCallsQueue()
        print(f"[DEBUG] Reset NeMo async calls queue (old call_idx: {old_call_idx})")
    except ImportError:
        pass

    # Also reset the Megatron async calls queue if it exists
    try:
        import megatron.training.async_utils as megatron_async_utils
        from megatron.core.dist_checkpointing.strategies.async_utils import (
            AsyncCallsQueue,
        )

        # Clean up any existing async callers first
        old_call_idx = getattr(
            megatron_async_utils._async_calls_queue, "call_idx", None
        )
        num_unfinalized = (
            megatron_async_utils._async_calls_queue.get_num_unfinalized_calls()
        )
        if num_unfinalized > 0:
            print(
                f"[WARNING] Resetting Megatron async calls queue with {num_unfinalized} unfinalized calls"
            )
        try:
            megatron_async_utils._async_calls_queue.close()
        except:
            pass  # Ignore errors during cleanup
        # Reset the Megatron global async calls queue as well
        megatron_async_utils._async_calls_queue = AsyncCallsQueue()
        print(
            f"[DEBUG] Reset Megatron async calls queue (old call_idx: {old_call_idx})"
        )
    except ImportError:
        pass

    # Reset the third global async_calls instance in base strategy module
    try:
        import megatron.core.dist_checkpointing.strategies.base as base_strategy
        from megatron.core.dist_checkpointing.strategies.async_utils import (
            AsyncCallsQueue,
        )

        # Clean up and reset the global async_calls in base strategy
        old_call_idx = getattr(base_strategy.async_calls, "call_idx", None)
        num_unfinalized = base_strategy.async_calls.get_num_unfinalized_calls()
        if num_unfinalized > 0:
            print(
                f"[WARNING] Resetting base strategy async_calls with {num_unfinalized} unfinalized calls"
            )
        try:
            base_strategy.async_calls.close()
        except:
            pass
        base_strategy.async_calls = AsyncCallsQueue()
        print(f"[DEBUG] Reset base strategy async_calls (old call_idx: {old_call_idx})")
    except ImportError:
        pass


@ray.remote(
    runtime_env=get_runtime_env_for_policy_worker("megatron_policy_worker")
)  # pragma: no cover
class MegatronPolicyWorker:
    def __repr__(self):
        """Customizes the actor's prefix in the Ray logs.

        This makes it easier to identify which worker is producing specific log messages.
        """
        if torch.distributed.is_initialized():
            return f"{self.__class__.__qualname__}[rank={torch.distributed.get_rank()}]"
        else:
            return f"{self.__class__.__qualname__}"

    def __init__(
        self,
        config: PolicyConfig,
        tokenizer: TokenizerType,
        weights_path: Optional[str] = None,
        optimizer_path: Optional[str] = None,
        init_optimizer: bool = True,
        init_reference_model: bool = True,
        *,
        worker_sharding_annotations: NamedSharding,
        pre_init_communication_queue: Queue,
        **kwargs: Any,
    ):
        self.is_generation_colocated = None
        if "generation" in config and config["generation"] is not None:
            self.is_generation_colocated = config["generation"]["colocated"]["enabled"]

        # Explicitly set NCCL_CUMEM_ENABLE to 1 to avoid the P2P initialization error for PyNCCLCommunicator.
        # See https://github.com/NVIDIA-NeMo/RL/issues/564 for more details.
        if not self.is_generation_colocated:
            os.environ["NCCL_CUMEM_ENABLE"] = "1"

        self.cfg = config
        dtype_map = {
            "float32": torch.float32,
            "bfloat16": torch.bfloat16,
            "float16": torch.float16,
        }
        self.dtype = dtype_map[self.cfg["precision"]]

        # Reward models are not yet supported with Megatron.
        if self.cfg.get("reward_model_cfg", {}).get("enabled", False):
            raise NotImplementedError(
                "Reward models are not yet supported with the Megatron backend, this issue is "
                "tracked in https://github.com/NVIDIA-NeMo/RL/issues/720"
            )

        # Disable dynamo autotune_local_cache to avoid crash when there's already a cache
        # with different order of node_bundles
        configure_dynamo_cache()

        # Only enable expandable_segments on Hopper and newer architectures (compute capability 9.x+)
        configure_expandable_segments()

        # cfg["model_name"] is allowed to be either an HF model name or a path to an HF checkpoint
        # check if hf_model_name is a path
        hf_model_name = self.cfg["model_name"]
        # Check if the checkpoint already exists
        hf_model_subdir = hf_model_name
        if os.path.exists(hf_model_name):
            hf_model_subdir = f"model_{hf_model_subdir.replace('/', '_')}"

        pretrained_path = f"{get_megatron_checkpoint_dir()}/{hf_model_subdir}"
        pt_checkpoint_exists = os.path.exists(pretrained_path) and os.path.exists(
            os.path.join(pretrained_path, "iter_0000000")
        )

        # Ensure clean slate before import
        destroy_parallel_state()

        self.rank = get_rank_safe()
        if self.rank == 0:
            if pt_checkpoint_exists:
                print(
                    f"Checkpoint already exists at {pretrained_path}. Skipping import."
                )
            else:
                try:
                    # Clean environment to prevent conflicts
                    env_backup = {}
                    env_vars_to_clean = [
                        "MASTER_ADDR",
                        "MASTER_PORT",
                        "WORLD_SIZE",
                        "LOCAL_RANK",
                    ]
                    for var in env_vars_to_clean:
                        if var in os.environ:
                            env_backup[var] = os.environ[var]
                            del os.environ[var]

                    import_model_from_hf_name(hf_model_name, pretrained_path)

                    # Restore environment
                    for var, val in env_backup.items():
                        os.environ[var] = val

                except Exception as e:
                    print(f"Error importing model: {e}")
                    raise
                finally:
                    # Force cleanup after import
                    destroy_parallel_state()
            pre_init_communication_queue.put(True)
        else:
            pre_init_communication_queue.get()
            pre_init_communication_queue.put(True)
        destroy_parallel_state()

        pretrained_run_config = os.path.join(
            pretrained_path, "iter_0000000/run_config.yaml"
        )

        self.tokenizer = tokenizer
        if self.tokenizer.pad_token is None:
            self.tokenizer.pad_token = self.tokenizer.eos_token

        if not os.path.exists(pretrained_run_config):
            raise FileNotFoundError(
                f"Pretrained run config not found at {pretrained_run_config} on rank={get_rank_safe()}. This usually means that the one-time HF->mcore conversion on rank=0 saved to a directory not being mounted on this node. Please check "
            )

        cfg_from_pretrained = ConfigContainer.from_yaml(pretrained_run_config, mode=0)  # strict loading
        model_cfg = cfg_from_pretrained.model
        cfg_from_pretrained.logger = LoggerConfig()

        model_cfg.tensor_model_parallel_size = self.cfg["megatron_cfg"][
            "tensor_model_parallel_size"
        ]
        model_cfg.pipeline_model_parallel_size = self.cfg["megatron_cfg"][
            "pipeline_model_parallel_size"
        ]
        model_cfg.num_layers_in_first_pipeline_stage = self.cfg["megatron_cfg"][
            "num_layers_in_first_pipeline_stage"
        ]
        model_cfg.num_layers_in_last_pipeline_stage = self.cfg["megatron_cfg"][
            "num_layers_in_last_pipeline_stage"
        ]
        model_cfg.sequence_parallel = self.cfg["megatron_cfg"]["sequence_parallel"]
        model_cfg.context_parallel_size = self.cfg["megatron_cfg"][
            "context_parallel_size"
        ]
        if model_cfg.context_parallel_size > 1:
            assert self.cfg["sequence_packing"]["enabled"], (
                "Sequence Packing must be enabled to use Context Parallelism with MCore"
            )
        model_cfg.expert_tensor_parallel_size = self.cfg["megatron_cfg"][
            "expert_tensor_parallel_size"
        ]
        model_cfg.expert_model_parallel_size = self.cfg["megatron_cfg"][
            "expert_model_parallel_size"
        ]

        # Setting moe_router_dtype to higher precision (e.g. fp64) can improve numerical stability,
        # especially when using many experts.
        model_cfg.moe_router_dtype = self.cfg["megatron_cfg"]["moe_router_dtype"]

        # The below two configs (and "freeze_moe_router") are used to stabilize moe training
        # by preventing updates to the moe router. We found that this is helpful in reducing
        # logprob error during training.

        # Set this to "none" to disable load balancing loss.
        model_cfg.moe_router_load_balancing_type = self.cfg["megatron_cfg"][
            "moe_router_load_balancing_type"
        ]
        # Set this to 0.0 to disable updates to the moe router expert bias
        model_cfg.moe_router_bias_update_rate = self.cfg["megatron_cfg"][
            "moe_router_bias_update_rate"
        ]

        model_cfg.sequence_parallel = self.cfg["megatron_cfg"]["sequence_parallel"]
        model_cfg.bf16 = self.dtype == torch.bfloat16
        model_cfg.fp16 = self.dtype == torch.float16
        if model_cfg.fp16:
            assert not model_cfg.bf16, "fp16 and bf16 cannot be used together"
            model_cfg.params_dtype = torch.float16
        elif model_cfg.bf16:
            assert not model_cfg.fp16, "fp16 and bf16 cannot be used together"
            model_cfg.params_dtype = torch.bfloat16
        else:
            model_cfg.params_dtype = torch.float32
        model_cfg.pipeline_dtype = dtype_map[self.cfg["megatron_cfg"]["pipeline_dtype"]]
        model_cfg.parallel_output = True
        if self.cfg["megatron_cfg"]["activation_checkpointing"]:
            model_cfg.recompute_granularity = "full"
            model_cfg.recompute_method = "uniform"
            model_cfg.recompute_num_layers = 1
        if not model_cfg.gated_linear_unit:
            assert model_cfg.activation_func is not None, (
                "activation_func must be set if not using gated_linear_unit. This likely "
                "indicates an issue in configuration conversion (e.g. activation func was "
                "a lambda and couldn't be serialized). This is based on this check "
                "https://github.com/NVIDIA/Megatron-LM/blob/1ab876ddc4c1893c76f26d775226a8d1dcdfb3d2/megatron/core/transformer/mlp.py#L174."
            )
        model_cfg.apply_rope_fusion = self.cfg["megatron_cfg"]["apply_rope_fusion"]

        checkpoint_config = CheckpointConfig(
            save_interval=100,
            save=weights_path,
            load=weights_path,
            pretrained_checkpoint=pretrained_path,  # This is the path to the pretrained ckpt for the SFT case
            async_save=False,  # This doesn't work right now.
            fully_parallel_save=True,
            fully_parallel_load=True,  # Enable fully parallel load
            load_rng=False,
        )
        ref_checkpoint_config = CheckpointConfig(
            pretrained_checkpoint=pretrained_path,  # This is the path to the pretrained ckpt for the SFT case
            save=None,
            load=None,
            fully_parallel_load=True,  # Enable fully parallel load
            load_rng=False,
        )
        self.megatron_cfg = ConfigContainer(
            model=model_cfg,
            checkpoint=checkpoint_config,
            logger=LoggerConfig(logging_level=0),
            train=TrainingConfig(
                micro_batch_size=1,  # ignored
                global_batch_size=self.cfg["train_global_batch_size"],  # ignored
                train_iters=1000,  # Default value for inference
            ),
            optimizer=OptimizerConfig(
                **self.cfg["megatron_cfg"]["optimizer"],
            ),
            ddp=DistributedDataParallelConfig(
                check_for_nan_in_grad=True,
                grad_reduce_in_fp32=self.cfg["megatron_cfg"][
                    "distributed_data_parallel_config"
                ]["grad_reduce_in_fp32"],
                overlap_grad_reduce=self.cfg["megatron_cfg"][
                    "distributed_data_parallel_config"
                ]["overlap_grad_reduce"],
                overlap_param_gather=self.cfg["megatron_cfg"][
                    "distributed_data_parallel_config"
                ]["overlap_param_gather"],
                average_in_collective=self.cfg["megatron_cfg"][
                    "distributed_data_parallel_config"
                ]["average_in_collective"],
                use_distributed_optimizer=self.cfg["megatron_cfg"]["optimizer"][
                    "use_distributed_optimizer"
                ],
                data_parallel_sharding_strategy=self.cfg["megatron_cfg"][
                    "distributed_data_parallel_config"
                ]["data_parallel_sharding_strategy"],
            ),
            scheduler=SchedulerConfig(
                **self.cfg["megatron_cfg"]["scheduler"],
            ),
            dataset=None,
            tokenizer=TokenizerConfig(
                tokenizer_type="HuggingFaceTokenizer",
                tokenizer_model=hf_model_name,
            ),
        )
        self.megatron_cfg.validate()
        (
            self.mcore_state,
            self.model,
            self.optimizer,
            self.scheduler,
            self.checkpointing_context,
        ) = setup_megatron_model(
            policy_cfg=self.cfg, cfg=self.megatron_cfg, load_optimizer=init_optimizer
        )

        # Set the param sync function for the model
        if (
            self.megatron_cfg.ddp.overlap_param_gather
            and self.megatron_cfg.ddp.align_param_gather
        ):
            self.megatron_cfg.param_sync_func = [
                model_chunk.start_param_sync for model_chunk in self.model
            ]
            if len(self.model) == 1:
                self.megatron_cfg.param_sync_func = self.megatron_cfg.param_sync_func[0]

        self.model = self.model[0]  # Get the first model from the list

        if init_reference_model:
            self.model = self.move_model(self.model, "cpu")
            ref_ckpt_context = init_checkpointing_context(ref_checkpoint_config)

            # Create a separate megatron config for the reference model with the correct checkpoint config
            ref_megatron_cfg = ConfigContainer(
                model=self.megatron_cfg.model,
                checkpoint=ref_checkpoint_config,  # Use the reference checkpoint config
                logger=self.megatron_cfg.logger,
                train=self.megatron_cfg.train,
                optimizer=self.megatron_cfg.optimizer,
                ddp=self.megatron_cfg.ddp,
                scheduler=self.megatron_cfg.scheduler,
                dataset=self.megatron_cfg.dataset,
                tokenizer=self.megatron_cfg.tokenizer,
            )

            # Create a separate state object for the reference model
            ref_state = GlobalState()
            ref_state.cfg = ref_megatron_cfg

            reference_model = get_model(
                self.megatron_cfg.model,
                self.megatron_cfg.ddp,
                use_torch_fsdp2=self.megatron_cfg.dist.use_torch_fsdp2,
                overlap_param_gather_with_optimizer_step=self.megatron_cfg.optimizer.overlap_param_gather_with_optimizer_step,
                pre_wrap_hook=self.megatron_cfg.rng.data_parallel_random_init,
            )
            print("Loading the Reference Model")
            if (
                ref_checkpoint_config.pretrained_checkpoint is not None
                and checkpoint_exists(ref_checkpoint_config.pretrained_checkpoint)
            ):
                load_checkpoint(
                    ref_state,  # Use the separate state object with ref checkpoint config
                    reference_model,
                    None,  # no optimizer
                    None,  # no scheduler
                    checkpointing_context=ref_ckpt_context,
                    skip_load_to_model_and_opt=HAVE_FSDP2
                    and self.megatron_cfg.dist.use_torch_fsdp2,
                )
                reference_model = reference_model[0]
                reference_model.eval()
                self.reference_state_dict = {}
                for name, item in reference_model.state_dict().items():
                    if isinstance(item, torch.Tensor):
                        cpu_item = item.detach().to(
                            device="cpu", non_blocking=True, copy=True
                        )
                        del item
                    else:
                        cpu_item = item
                    self.reference_state_dict[name] = cpu_item
                print("Reference model loaded")
            else:
                print("Reference model not loaded")

            self.model = self.move_model(self.model, "cuda")

        _update_model_config_funcs(
            [self.model],
            self.megatron_cfg.model,
            self.megatron_cfg.ddp,
            self.optimizer,
            align_grad_reduce=self.megatron_cfg.dist.align_grad_reduce,
        )

        from megatron.bridge.training.tokenizers.tokenizer import build_tokenizer

        tokenizer_config = TokenizerConfig(
            tokenizer_type="HuggingFaceTokenizer",
            tokenizer_model=hf_model_name,
        )

        self.megatron_tokenizer = build_tokenizer(
            tokenizer_config,
            make_vocab_size_divisible_by=self.megatron_cfg.model.make_vocab_size_divisible_by
            // self.cfg["megatron_cfg"]["tensor_model_parallel_size"],
            tensor_model_parallel_size=self.cfg["megatron_cfg"][
                "tensor_model_parallel_size"
            ],
        )
        self.final_padded_vocab_size = tokenizer_config.padded_vocab_size
        self.dp_size = worker_sharding_annotations.get_axis_size("data_parallel")
        self.megatron_bridge = AutoBridge.from_hf_pretrained(hf_model_name)

        # Create a map that maps any local parameter name to a list of global parameter names.
        # This map is repeatedly used by parameter gatherring phase during refit of every step.
        self.local_key_to_global_keys = self.get_local_key_to_global_keys(
            state_dict_info=self.prepare_weights_for_ipc()[0]
        )
        self.should_disable_forward_pre_hook = (
            self.cfg["megatron_cfg"]["optimizer"]["use_distributed_optimizer"]
            and self.cfg["megatron_cfg"]["distributed_data_parallel_config"][
                "overlap_param_gather"
            ]
        )

        self._held_gather_buffer = None

    def init_collective(self, ip: str, port: int, world_size: int) -> None:
        """Initialize the collective communication."""
        from vllm.distributed.device_communicators.pynccl import PyNcclCommunicator
        from vllm.distributed.utils import StatelessProcessGroup

        if self.rank == 0:
            pg = StatelessProcessGroup.create(
                host=ip, port=port, rank=0, world_size=world_size
            )
            device = torch.cuda.current_device()
            self.model_update_group = PyNcclCommunicator(pg, device=device)

    def is_alive(self):
        return True

    def reset_peak_memory_stats(self) -> None:
        torch.cuda.reset_peak_memory_stats()

    def get_gpu_info(self):
        """Return information about the GPU being used by this worker."""
        return get_gpu_info(self.model)

    def enable_forward_pre_hook(self):
        assert isinstance(self.model, DistributedDataParallel)
        self.model.enable_forward_pre_hook()

    def disable_forward_pre_hook(self, param_sync=True):
        assert isinstance(self.model, DistributedDataParallel)
        self.model.disable_forward_pre_hook(param_sync=param_sync)

    @wrap_with_nvtx_name("megatron_policy_worker/train")
    def train(
        self,
        data: BatchedDataDict,
        loss_fn: LossFunction,
        eval_mode: bool = False,
        gbs: Optional[int] = None,
        mbs: Optional[int] = None,
    ) -> dict[str, Any]:
        """Train the policy on a batch of data with a given loss function."""
        self.model.zero_grad_buffer()
        if hasattr(self.model, "inference_params"):
            self.model.inference_params = None

        # Reset any cached attention states
        for module in self.model.modules():
            if hasattr(module, "reset_inference_cache"):
                module.reset_inference_cache()
            if hasattr(module, "_inference_key_value_memory"):
                module._inference_key_value_memory = None

        if gbs is None:
            gbs = self.cfg["train_global_batch_size"]
        if mbs is None:
            mbs = self.cfg["train_micro_batch_size"]
        local_gbs = gbs // self.dp_size
        total_dataset_size = torch.tensor(data.size, device="cuda")
        torch.distributed.all_reduce(
            total_dataset_size,
            op=torch.distributed.ReduceOp.SUM,
            group=parallel_state.get_data_parallel_group(),
        )
        num_global_batches = int(total_dataset_size.item()) // gbs

        if eval_mode:
            ctx: AbstractContextManager[Any] = torch.no_grad()
            self.model.eval()
        else:
            ctx = nullcontext()
            # Ensure model is in training mode
            self.model.train()

        with ctx:
            # dim 1 is always assumed to be the sequence dim, sanity check this here
            sequence_dim = 1
            seq_dim_size = data["input_ids"].shape[sequence_dim]
            for k, v in data.items():
                if torch.is_tensor(v) and len(v.shape) > 1:
                    assert v.shape[sequence_dim] == seq_dim_size, (
                        f"Dim 1 must be the sequence dim, expected dim 1={seq_dim_size} but got shape {v.shape}"
                    )

            forward_step = partial(forward_step_arbitrary_loss, loss_fn=loss_fn)
            all_mb_metrics = []
            losses = []
            for gb_idx in range(num_global_batches):
                global_batch = data.get_batch(batch_idx=gb_idx, batch_size=local_gbs)

                assert "sample_mask" in global_batch, (
                    "sample_mask must be present in the data!"
                )
                ## get the normalization factor for the loss
                local_valid_seqs = torch.sum(global_batch["sample_mask"])

                if not "token_mask" in global_batch:
                    local_valid_toks = (
                        local_valid_seqs * global_batch["input_ids"].shape[1]
                    )
                else:
                    local_valid_toks = torch.sum(
                        global_batch["token_mask"][:, 1:]
                        * global_batch["sample_mask"].unsqueeze(-1)
                    )

                to_reduce = torch.tensor([local_valid_seqs, local_valid_toks]).cuda()
                torch.distributed.all_reduce(
                    to_reduce, group=parallel_state.get_data_parallel_group()
                )
                global_valid_seqs, global_valid_toks = to_reduce[0], to_reduce[1]

                if (
                    hasattr(loss_fn, "loss_type")
                    and loss_fn.loss_type == LossType.TOKEN_LEVEL
                ):
                    assert "token_mask" in global_batch, (
                        "token_mask must be present in the data when using token-level loss"
                    )

                batch = data.get_batch(batch_idx=gb_idx, batch_size=local_gbs)
                pack_seqs = False
                seqlen_key = None
                pad_factor = 1
                pad_full_seq_to = None
                if self.cfg["dynamic_batching"]["enabled"]:
                    data_iterator = batch.make_microbatch_iterator_with_dynamic_shapes()
                    data_iterator_len = (
                        batch.get_microbatch_iterator_dynamic_shapes_len()
                    )
                elif self.cfg["sequence_packing"]["enabled"]:
                    data_iterator = (
                        batch.make_microbatch_iterator_for_packable_sequences()
                    )
                    data_iterator_len, seq_dim_size = (
                        batch.get_microbatch_iterator_for_packable_sequences_len()
                    )
                    mbs = 1
                    pack_seqs = True
                    seqlen_key = "input_lengths"
                    tp_size = self.cfg["megatron_cfg"]["tensor_model_parallel_size"]
                    cp_size = self.cfg["megatron_cfg"]["context_parallel_size"]
                    pad_factor = cp_size * 2 * tp_size if cp_size > 1 else tp_size
                    if self.cfg["megatron_cfg"]["pipeline_model_parallel_size"] > 1:
                        _, pad_full_seq_to = (
                            batch.get_microbatch_iterator_for_packable_sequences_len()
                        )
                else:
                    data_iterator = batch.make_microbatch_iterator(mbs)
                    data_iterator_len = local_gbs // mbs

                rerun_state_machine = get_rerun_state_machine()
                while rerun_state_machine.should_run_forward_backward(data_iterator):
                    # Set grad to zero.
                    self.model.zero_grad_buffer()
                    self.optimizer.zero_grad()

                    # Forward pass.
                    forward_backward_func = get_forward_backward_func()
                    losses_reduced = forward_backward_func(
                        forward_step_func=partial(
                            forward_step,
                            self.mcore_state,
                            global_valid_seqs,
                            global_valid_toks,
                            pack_sequences=pack_seqs,
                            seq_length_key=seqlen_key,
                            pad_individual_seqs_to_multiple_of=pad_factor,
                            pad_full_seq_to=pad_full_seq_to,
                        ),
                        data_iterator=data_iterator,
                        model=self.model,
                        num_microbatches=data_iterator_len,
                        seq_length=seq_dim_size,
                        micro_batch_size=mbs,
                        decoder_seq_length=seq_dim_size,
                        forward_only=eval_mode,
                        do_not_average_loss=True,
                    )

                # Empty unused memory.
                if self.cfg["megatron_cfg"]["empty_unused_memory_level"] >= 1:
                    torch.cuda.empty_cache()

                # Update parameters.
                update_successful, grad_norm, num_zeros_in_grad = self.optimizer.step()

                # when freezing sub-models we may have a mixture of successful and unsucessful ranks,
                # so we must gather across mp ranks
                update_successful = logical_and_across_model_parallel_group(
                    update_successful
                )
                # grad_norm and num_zeros_in_grad will be None on ranks without trainable params,
                # so we must gather across mp ranks
                grad_norm: float = reduce_max_stat_across_model_parallel_group(
                    grad_norm
                )
                num_zeros_in_grad: float = reduce_max_stat_across_model_parallel_group(
                    num_zeros_in_grad
                )

                if update_successful:
                    skipped_iter = 0
                else:
                    skipped_iter = 1

                # Empty unused memory.
                if self.cfg["megatron_cfg"]["empty_unused_memory_level"] >= 2:
                    torch.cuda.empty_cache()

                if parallel_state.is_pipeline_last_stage(ignore_virtual=True):
                    # keep all microbatch metrics to be normalized later
                    gb_loss_metrics = []
                    mb_losses = []
                    for x in losses_reduced:
                        loss_metrics = {}
                        for k in x.keys():
                            loss_metrics[k] = x[k] / num_global_batches
                        gb_loss_metrics.append(loss_metrics)
                        curr_lr = self.scheduler.get_lr(self.optimizer.param_groups[0])
                        curr_wd = self.scheduler.get_wd()
                        loss_metrics["lr"] = curr_lr
                        loss_metrics["wd"] = curr_wd
                        loss_metrics["grad_norm"] = grad_norm
                        loss_metrics["global_valid_seqs"] = global_valid_seqs.item()
                        loss_metrics["global_valid_toks"] = global_valid_toks.item()
                        mb_losses.append(loss_metrics["loss"])

                    torch.distributed.broadcast_object_list(
                        [gb_loss_metrics],
                        src=get_pipeline_model_parallel_last_rank(),
                        group=get_pipeline_model_parallel_group(),
                    )
                else:
                    loss_metrics = [None]  # type: ignore
                    torch.distributed.broadcast_object_list(
                        loss_metrics,
                        src=get_pipeline_model_parallel_last_rank(),
                        group=get_pipeline_model_parallel_group(),
                    )
                    gb_loss_metrics = loss_metrics[0]
                    mb_losses = [x["loss"] for x in gb_loss_metrics]

                all_mb_metrics.extend(gb_loss_metrics)
                losses.append(torch.tensor(mb_losses).sum().item())

        if not eval_mode:
            # take one LR step every rollout batch
            # we need to scale the step by gbs to counteract the fact that NeMo automatically
            # scales lr_warmup_steps by gbs during init
            self.scheduler.step(increment=gbs)

        # Aggregate metrics across all microbatches
        mb_metrics = defaultdict(list)
        for m in all_mb_metrics:
            for k, v in m.items():
                mb_metrics[k].append(v)

        with torch.no_grad():
            global_loss = torch.tensor(losses, device="cuda")
            torch.distributed.all_reduce(
                global_loss,
                op=torch.distributed.ReduceOp.SUM,
                group=parallel_state.get_data_parallel_group(),
            )

        metrics = {
            "global_loss": global_loss.cpu(),
            "rank": torch.distributed.get_rank(),
            "gpu_name": torch.cuda.get_device_name(),
            "model_dtype": self.dtype,
            "all_mb_metrics": dict(mb_metrics),
            "grad_norm": torch.tensor(
                mb_metrics["grad_norm"][-1]
            ).cpu(),  # TODO @sahilj: return an average or something later
        }
        return metrics

    @wrap_with_nvtx_name("megatron_policy_worker/get_logprobs")
    def get_logprobs(
        self, *, data: BatchedDataDict[Any], micro_batch_size: Optional[int] = None
    ) -> BatchedDataDict[LogprobOutputSpec]:
        """Get the logprobs of the model for a batch of data.

        Uses the configured logprob_batch_size to do microbatching.
        Input data is assumed to be right-padded. The method internally converts to
        left-padded format for computation, and returns outputs in right-padded format.
        If micro_batch_size is provided, it will be used instead of the configured
        logprob_batch_size.

        Returns:
          a BatchedDataDict with key "logprobs" and shape [batch_size, sequence_length].
          We use the convention that the logprob of the first token is 0 so that the sequence length is maintained.
          The logprob of input token i is specified at position i in the output logprobs tensor.
        """
        no_grad = torch.no_grad()
        no_grad.__enter__()
        logprob_batch_size = (
            micro_batch_size
            if micro_batch_size is not None
            else self.cfg["logprob_batch_size"]
        )

        # dim 1 is always assumed to be the sequence dim, sanity check this here
        sequence_dim = 1
        input_seq_dim_size = data["input_ids"].shape[sequence_dim]
        for k, v in data.items():
            if torch.is_tensor(v) and len(v.shape) > 1:
                assert v.shape[sequence_dim] == input_seq_dim_size, (
                    f"Dim 1 must be the sequence dim, expected dim 1={input_seq_dim_size} but got shape {v.shape}"
                )

        self.model.eval()

        pp_seq_dim_size = input_seq_dim_size
        pp_rank = get_pipeline_model_parallel_rank()
        pp_grp = get_pipeline_model_parallel_group()
        pp_size = get_pipeline_model_parallel_world_size()
        cp_size = self.cfg["megatron_cfg"]["context_parallel_size"]
        # if pp_size > 1, we need to pad the full sequence to the max sequence length to maintain a static PP buffer
        if (
            self.cfg["sequence_packing"]["enabled"]
            and self.cfg["megatron_cfg"]["pipeline_model_parallel_size"] > 1
        ):
            _, pad_full_seq_to = (
                data.get_microbatch_iterator_for_packable_sequences_len()
            )
            pp_seq_dim_size = pad_full_seq_to
        else:
            pad_full_seq_to = None

        def forward_step_fn(
            data_iterator: Iterator[BatchedDataDict[Any]], model: GPTModel
        ):
            nonlocal pad_full_seq_to
            data_dict = next(data_iterator).to("cuda")
            if self.cfg["sequence_packing"]["enabled"]:
                original_seq_length = data_dict["input_ids"].shape[1]
                tp_size = self.cfg["megatron_cfg"]["tensor_model_parallel_size"]
                pp_size = self.cfg["megatron_cfg"]["pipeline_model_parallel_size"]
                cp_size = self.cfg["megatron_cfg"]["context_parallel_size"]
                cp_rank = get_context_parallel_rank()
                pad_factor = cp_size * 2 * tp_size if cp_size > 1 else tp_size
                (
                    input_ids,
                    input_ids_cp_sharded,
                    packed_seq_params,
                    cu_seqlens,
                    cu_seqlens_padded,
                ) = _pack_sequences_for_megatron(
                    data_dict["input_ids"].clone(),
                    data_dict["input_lengths"],
                    pad_individual_seqs_to_multiple_of=pad_factor,
                    pad_packed_seq_to=pad_full_seq_to,
                    cp_rank=cp_rank,
                    cp_size=cp_size,
                )
                attention_mask, position_ids = None, None
                unpacked_input_ids = data_dict["input_ids"]
            else:
                input_ids = data_dict["input_ids"]
                input_ids_cp_sharded = input_ids
                attention_mask, _, position_ids = get_ltor_masks_and_position_ids(
                    input_ids, 0, False, False, False
                )
                packed_seq_params = None
                unpacked_input_ids = input_ids

            output_tensor = model(
                input_ids_cp_sharded,
                position_ids,
                attention_mask,
                packed_seq_params=packed_seq_params,
            )

            def collection_fn(output_tensor):
                stc = time.time()
                tp_grp = get_tensor_model_parallel_group()
                tp_rank = get_tensor_model_parallel_rank()
                if self.cfg["sequence_packing"]["enabled"]:
                    token_logprobs = from_parallel_logits_to_logprobs_packed_sequences(
                        output_tensor,
                        target=input_ids,
                        cu_seqlens_padded=cu_seqlens_padded,
                        unpacked_seqlen=original_seq_length,
                        vocab_start_index=tp_rank * output_tensor.shape[-1],
                        vocab_end_index=(tp_rank + 1) * output_tensor.shape[-1],
                        group=tp_grp,
                        inference_only=True,
                        cp_group=get_context_parallel_group(),
                    )
                else:
                    token_logprobs = from_parallel_logits_to_logprobs(
                        output_tensor.to(torch.float32),
                        target=unpacked_input_ids,
                        vocab_start_index=tp_rank * output_tensor.shape[-1],
                        vocab_end_index=(tp_rank + 1) * output_tensor.shape[-1],
                        tp_group=tp_grp,
                        inference_only=True,
                    )

                # Prepend 0 logprob for first token to maintain same sequence length as input
                token_logprobs = torch.cat(
                    [torch.zeros_like(token_logprobs[:, :1]), token_logprobs], dim=1
                )
                return torch.tensor(0.0, device=token_logprobs.device), {
                    "logprobs": token_logprobs
                }

            return output_tensor, collection_fn

        if self.cfg["dynamic_batching"]["enabled"]:
            mb_iterator = data.make_microbatch_iterator_with_dynamic_shapes()
            data_iterator_len = data.get_microbatch_iterator_dynamic_shapes_len()
            micro_batch_size = logprob_batch_size
        elif self.cfg["sequence_packing"]["enabled"]:
            mb_iterator = data.make_microbatch_iterator_for_packable_sequences()
            data_iterator_len, _ = (
                data.get_microbatch_iterator_for_packable_sequences_len()
            )
            micro_batch_size = 1
        else:
            mb_iterator = data.make_microbatch_iterator(logprob_batch_size)
            data_iterator_len = max(1, data.size // logprob_batch_size)
            micro_batch_size = logprob_batch_size

        forward_backward_func = get_forward_backward_func()
        list_of_logprobs = forward_backward_func(
            forward_step_func=forward_step_fn,
            data_iterator=mb_iterator,
            model=self.model,
            num_microbatches=data_iterator_len,
            seq_length=pp_seq_dim_size,
            micro_batch_size=micro_batch_size,
            decoder_seq_length=pp_seq_dim_size,
            forward_only=True,
        )
        if is_pipeline_last_stage(ignore_virtual=True):
            all_log_probs_padded = []
            all_logprobs = [l["logprobs"] for l in list_of_logprobs]
            for lp in all_logprobs:
                padding_needed = input_seq_dim_size - lp.shape[1]
                if padding_needed > 0:
                    lp = torch.nn.functional.pad(
                        lp, (0, padding_needed), mode="constant", value=0.0
                    )
                all_log_probs_padded.append(lp)

            logprobs = torch.cat(all_log_probs_padded, dim=0)
            # broadcast logprobs to first pp rank
            broadcast_tensor(logprobs, torch.distributed.get_rank(), pp_grp)
        else:
            logprobs = broadcast_tensor(
                None, get_pipeline_model_parallel_last_rank(), pp_grp
            )

        no_grad.__exit__(None, None, None)
        return BatchedDataDict[LogprobOutputSpec](logprobs=logprobs).to("cpu")

    @contextmanager
    def use_reference_model(self):
        """Context manager that temporarily swaps the reference model and active model.

        On entry: Moves model to CPU, moves reference_model to CUDA. Swaps the references
        On exit: Restores original references and re-flips cuda/cpu
        """
        ## disable overlap param gather when swapping weights
        if self.should_disable_forward_pre_hook:
            self.disable_forward_pre_hook()

        with torch.no_grad():
            try:
                # Save original references
                model_state_dict = {}
                for name, item in self.model.state_dict().items():
                    if isinstance(item, torch.Tensor):
                        item = item.detach().to(
                            device="cpu", non_blocking=True, copy=True
                        )
                    model_state_dict[name] = item

                self.model.load_state_dict(self.reference_state_dict, strict=True)
                # for name, item in self.reference_state_dict.items():
                # if isinstance(item, torch.Tensor):
                # self.model.state_dict()[name] = item.detach().to(device="cuda", non_blocking=True, copy=True)

                gc.collect()
                torch.cuda.empty_cache()

                # - self.model is the original reference_model, now on CUDA
                # - self.reference_model is the original model, now on CPU
                yield

            finally:
                # Restore original references and device placement
                self.model.load_state_dict(model_state_dict, strict=True)
                # for name, item in model_state_dict.items():
                # if isinstance(item, torch.Tensor):
                # item = item.detach().to(device="cuda", non_blocking=True, copy=True)
                # self.model.state_dict()[name] = item

                gc.collect()
                torch.cuda.empty_cache()

                ## re-enable overlap param gather after weight swap
                if self.should_disable_forward_pre_hook:
                    self.enable_forward_pre_hook()

    # Temporary fix, 'data' is a kwarg due to some sort of ray bug
    @wrap_with_nvtx_name("megatron_policy_worker/get_reference_policy_logprobs")
    def get_reference_policy_logprobs(
        self, *, data: BatchedDataDict[Any], micro_batch_size: Optional[int] = None
    ) -> BatchedDataDict[ReferenceLogprobOutputSpec]:
        """Get the logprobs from thereference policy for a batch of data.

        If micro_batch_size is provided, it will be used instead of the configured
        logprob_batch_size.

        Returns:
          a BatchedDataDict with key "reference_logprobs" and shape [batch_size, sequence_length].
          We use the convention that the logprob of the first token is 0 so that the sequence length is maintained.
          The logprob of input token i is specified at position i in the output logprobs tensor.
        """
        with self.use_reference_model():
            reference_logprobs = self.get_logprobs(
                data=data, micro_batch_size=micro_batch_size
            )

        return_data = BatchedDataDict[ReferenceLogprobOutputSpec]()
        return_data["reference_logprobs"] = reference_logprobs["logprobs"].cpu()
        return return_data

    @wrap_with_nvtx_name("megatron_policy_worker/generate")
    def generate(
        self, *, data: BatchedDataDict[GenerationDatumSpec], greedy: bool = False
    ) -> BatchedDataDict[GenerationOutputSpec]:
        """Generate a batch of data using huggingface framework generation.

        Args:
            data: BatchedDataDict containing input_ids and input_lengths tensors
        Returns:
            BatchedDataDict conforming to GenerationOutputSpec:
                - output_ids: input + generated token IDs
                - logprobs: Log probabilities for each token
                - generation_lengths: Lengths of each response
        """
        no_grad = torch.no_grad()
        no_grad.__enter__()
        self.model.config.flash_decode = True
        # Verify input is right padded
        assert isinstance(data, BatchedDataDict), (
            f"data must be a BatchedDataDict, got type: {type(data)}"
        )
        assert "input_ids" in data and "input_lengths" in data, (
            f"input_ids and input_lengths must be present in the BatchedDataDict, got keys: {data.keys()}"
        )
        is_right_padded, error_msg = verify_right_padding(
            data, pad_value=self.tokenizer.pad_token_id
        )
        if not is_right_padded:
            warnings.warn(
                f"Input to Megatron Generation worker is not properly right-padded: {error_msg}"
            )

        model_cfg = self.megatron_cfg.model
        inference_wrapper_config = InferenceWrapperConfig(
            hidden_size=model_cfg.hidden_size,
            inference_batch_times_seqlen_threshold=1000000,
            fp32_residual_connection=model_cfg.fp32_residual_connection,
            params_dtype=model_cfg.params_dtype,
            padded_vocab_size=self.final_padded_vocab_size,  # Use the potentially updated value
            inference_max_seq_length=self.cfg["generation"]["max_new_tokens"],  # type: ignore
            inference_max_requests=self.cfg["generation_batch_size"],
        )

        from megatron.core.inference.contexts import StaticInferenceContext
        from megatron.core.inference.model_inference_wrappers.gpt.gpt_inference_wrapper import (
            GPTInferenceWrapper,
        )

        inference_context = StaticInferenceContext.from_config(inference_wrapper_config)

        inference_wrapped_model = GPTInferenceWrapper(
            self.model, inference_wrapper_config, inference_context
        )
        text_generation_controller = TextGenerationController(
            inference_wrapped_model=inference_wrapped_model,
            tokenizer=self.megatron_tokenizer,
        )
        inference_engine = StaticInferenceEngine(
            text_generation_controller=text_generation_controller,
            max_batch_size=self.cfg["generation_batch_size"],
        )

        # detokenize the prompts
        # detokenized_prompts = [
        # self.tokenizer.decode(prompt)
        # for prompt in data.get("input_ids")
        # ]
        # apply chat template
        out = run_mcore_engine(
            engine=inference_engine,
            # prompts = detokenized_prompts,
            prompt_tokens_tensor=data["input_ids"],
            prompt_lengths_tensor=data["input_lengths"],
            tokens_to_generate=self.cfg["generation"]["max_new_tokens"]  # type: ignore
            - data["input_ids"].size(1),
        )
        # print(out)

        input_lengths = data["input_lengths"]
        # pad the out "tokens" and "logprobs" and make them into tensors from lists
        batch_size = data["input_ids"].size(0)
        max_seq_len = max([len(tokens) for tokens in out["tokens"]])

        # Create padded tensors for tokens and logprobs
        output_ids_padded = torch.full(
            (batch_size, max_seq_len),
            self.tokenizer.pad_token_id,
            dtype=torch.long,
            device=data["input_ids"].device,
        )

        logprobs_padded = torch.zeros(
            (batch_size, max_seq_len),
            dtype=torch.float,
            device=data["input_ids"].device,
        )

        # Fill in the padded tensors with actual values
        for i in range(batch_size):
            seq_len = len(out["tokens"][i])
            output_ids_padded[i, :seq_len] = torch.tensor(
                out["tokens"][i], dtype=torch.long, device=data["input_ids"].device
            )

            logprob_len = len(out["logprobs"][i])
            logprobs_padded[i, 1 : logprob_len + 1] = torch.tensor(
                out["logprobs"][i],
                dtype=torch.float,
                device=data["input_ids"].device,
            )

        out_dict = {
            "output_ids": output_ids_padded,
            "logprobs": logprobs_padded,
            "generation_lengths": torch.tensor(
                [len(o) - input_lengths[i] for i, o in enumerate(out["logprobs"])]
            ),
            "unpadded_sequence_lengths": torch.tensor(
                [len(o) for o in out["logprobs"]]
            ),
        }

        self.model.config.flash_decode = False
        no_grad.__exit__(None, None, None)
        return BatchedDataDict.from_batches([out_dict]).to("cpu")

    def zero_out_weights(self):
        """Zero out the weights of the model."""
        pass

    def report_device_id(self) -> str:
        """Report the UUID of the current CUDA device using NVML.

        Returns:
            str: UUID of the device in the format "GPU-xxxxx"
        """
        from nemo_rl.utils.nvml import get_device_uuid

        # Get current device index from torch
        device_idx = torch.cuda.current_device()
        # Get device UUID using NVML
        return get_device_uuid(device_idx)

    @torch.no_grad()
<<<<<<< HEAD
    def get_local_key_to_global_keys(self, state_dict_info: List[Tuple[Any, int]]):
        """Get the local key to global keys mapping."""
        # Get parallel info
        tp_group = parallel_state.get_tensor_model_parallel_group()
        tp_world_size = torch.distributed.get_world_size(tp_group)

        pp_group = parallel_state.get_pipeline_model_parallel_group()
        pp_world_size = torch.distributed.get_world_size(pp_group)
        pp_global_ranks = torch.distributed.get_process_group_ranks(group=pp_group)
        pp_local_rank_id = parallel_state.get_pipeline_model_parallel_rank()

        ep_group = parallel_state.get_expert_model_parallel_group()
        ep_world_size = torch.distributed.get_world_size(ep_group)

        # start calculating the global key
        ep_pattern = re.compile(r"mlp\.experts.*\.weight\d*$")
        state_dict = self.model.state_dict()
        final_key_to_global_keys = {}

        for param_info, size in state_dict_info:
            local_key, owner_pp_local_rank_id, _, _ = param_info

            # Step 1: create global key from local key
            # if: for if a parameter is sharded along PP or EP;
            # else: not sharded (like embedding)
            pp_gathered_objs = [None]
            if local_key in state_dict and owner_pp_local_rank_id == pp_local_rank_id:
                pp_gathered_objs[0] = get_global_key_from_local_key(
                    local_key, self.model.config
                )
=======
    @wrap_with_nvtx_name("megatron_policy_worker/prepare_refit_info")
    def prepare_refit_info(self) -> None:
        # Get parameter info for refit
        # param_info: list of ((name, shape, dtype), size_in_bytes) tuples
        self.refit_param_info_mcore = get_param_info(self.model, self.dtype)

        # Create a map that maps any local parameter name to a list of global parameter names.
        # This map is repeatedly used by parameter gatherring phase during refit of every step.
        self.local_key_to_global_keys = get_local_key_to_global_keys(
            self.model, state_dict_info=self.refit_param_info_mcore
        )
>>>>>>> 8fd8c96a

            # Step 2: gather global keys from ranks in PP group
            src_global_rank = pp_global_ranks[owner_pp_local_rank_id]
            torch.distributed.broadcast_object_list(
                pp_gathered_objs, src=src_global_rank, group=pp_group
            )

            # Step 3: gather global keys from ranks in EP group
            if ep_pattern.search(local_key):
                ep_gathered_objs = [None] * ep_world_size
                torch.distributed.all_gather_object(
                    ep_gathered_objs, pp_gathered_objs, group=ep_group
                )
                flat_gathered_objs = [x for y in ep_gathered_objs for x in y]
            else:
                flat_gathered_objs = pp_gathered_objs

            final_key_to_global_keys[(local_key, owner_pp_local_rank_id)] = (
                flat_gathered_objs
            )

        return final_key_to_global_keys

    @wrap_with_nvtx_name("megatron_policy_worker/prepare_weights_for_ipc")
    def prepare_weights_for_ipc(self) -> tuple[list[tuple[str, int]], float]:
        """Prepare Megatron model weights for IPC transfer to vLLM.

        Collects information about weight tensors (names and sizes).
        Returns a list of (parameter_name, size_in_bytes) tuples.
        """
        from nemo_rl.utils.nvml import get_free_memory_bytes

        no_grad = torch.no_grad()
        no_grad.__enter__()
        # Ensure model is in evaluation mode
        self.model.eval()

        # Get parallel info
        tp_group = parallel_state.get_tensor_model_parallel_group()
        tp_world_size = torch.distributed.get_world_size(tp_group)
        tp_group_rank_ids = get_process_group_ranks(tp_group)

        etp_group = parallel_state.get_expert_tensor_parallel_group()
        etp_world_size = torch.distributed.get_world_size(etp_group)
        etp_group_rank_ids = get_process_group_ranks(etp_group)

        pp_group = parallel_state.get_pipeline_model_parallel_group()
        pp_world_size = torch.distributed.get_world_size(pp_group)
        pp_group_rank_ids = get_process_group_ranks(pp_group)
        pp_local_rank_id = parallel_state.get_pipeline_model_parallel_rank()

        ep_group = parallel_state.get_expert_model_parallel_group()
        ep_world_size = torch.distributed.get_world_size(ep_group)
        ep_group_rank_ids = get_process_group_ranks(ep_group)

        # Collect parameter info
        param_info = []

        # Dictionary of modules we can quickly look up to check if a module has TP
        named_modules_dict = dict(self.model.named_modules())

        # Process each parameter in the model
        # state_dict includes parameters and persistent buffers
        ep_pattern = re.compile(r"mlp\.experts.*\.weight\d*$")
        for name, param in self.model.state_dict().items():
            # Skip _extra_state entries (these are metadata, not actual weights)
            if "_extra_state" in name:
                continue

            use_etp = True if ep_pattern.search(name) else False
            if use_etp:
                tensor_mp_rank_ids = etp_group_rank_ids
            else:
                tensor_mp_rank_ids = tp_group_rank_ids

            shape = list(param.shape)
            tp_dim = get_tp_dim(self.model, name, named_modules_dict)
            if tp_dim is not None:
                tp_rank_ids = tuple(sorted(tensor_mp_rank_ids))
                shape[tp_dim] *= len(tp_rank_ids)
            else:
                tp_rank_ids = (torch.distributed.get_rank(),)

            pp_rank_ids = tuple(sorted(pp_group_rank_ids))
            ep_rank_ids = tuple(sorted(ep_group_rank_ids))

            if ep_pattern.search(name):
                ep_rank_ids = tuple(sorted(ep_group_rank_ids))
            else:
                ep_rank_ids = (torch.distributed.get_rank(),)

            # Calculate size for this parameter
            prec_to_bytes = {
                torch.bfloat16: 2,
                torch.float16: 2,
                torch.float32: 4,
            }
            scale = prec_to_bytes[self.dtype] / prec_to_bytes[param.dtype]
            size_in_bytes = (
                param.element_size()
                * param.numel()
                * len(tensor_mp_rank_ids)
                * len(ep_rank_ids)
                * scale
            )
            param_info.append(
                (
                    (
                        name,
                        pp_local_rank_id,
                        tuple(shape),
                        param.dtype,
                    ),
                    size_in_bytes,
                )
            )
        # Gather parameter info from all pipeline parallel ranks to ensure complete coverage
        pp_group = parallel_state.get_pipeline_model_parallel_group()
        pp_world_size = torch.distributed.get_world_size(pp_group)

        # Gather all parameter info from all PP ranks
        pp_gathered_param_infos = [None] * pp_world_size
        torch.distributed.all_gather_object(
            pp_gathered_param_infos, param_info, group=pp_group
        )
        pp_gathered_param_infos = [x for y in pp_gathered_param_infos for x in y]  # type: ignore

        # Gather parameter info from all expert parallel ranks to ensure complete coverage
        ep_group = parallel_state.get_expert_model_parallel_group()
        ep_world_size = torch.distributed.get_world_size(ep_group)

        # Gather all parameter info from all EP ranks
        ep_gathered_param_infos = [None] * ep_world_size
        torch.distributed.all_gather_object(
            ep_gathered_param_infos, pp_gathered_param_infos, group=ep_group
        )
        all_param_infos = [x for y in ep_gathered_param_infos for x in y]

        # Merge all parameter infos, keeping only unique parameter names
        merged_param_info = []
        seen_params = set()

        for name, size in all_param_infos:
            if name not in seen_params:
                merged_param_info.append((name, size))
                seen_params.add(name)

        # Update param_info with the merged information
        param_info = merged_param_info

        print(f"Prepared {len(param_info)} tensors for IPC transfer")
        no_grad.__exit__(None, None, None)

        # Collect current available memory for refit
        ## Get current device index from torch
        device_idx = torch.cuda.current_device()
        ## Get device free memory using NVML
        total_available_bytes = get_free_memory_bytes(device_idx)
        # TODO: setting to low value (10%) since
        # more buckets seems to have better perf
        total_available_bytes *= 0.1

        return param_info, total_available_bytes

    # Temporary fix, 'keys' is a kwarg due to some sort of ray bug
<<<<<<< HEAD
=======
    @torch.no_grad()
    @wrap_with_nvtx_name("megatron_policy_worker/get_weights_ipc_handles")
>>>>>>> 8fd8c96a
    def get_weights_ipc_handles(self, *, keys: list[str]) -> dict[str, Any]:
        """Get IPC handles for the requested Megatron model weights.

        Args:
            keys: List of parameter names to get handles for
        Returns:
            Dict mapping device UUID to list of (mapped_key, handle) tuples
        """
        if self._held_gather_buffer is not None:
            del self._held_gather_buffer
            self._held_gather_buffer = None

        hf_params_generator = self.megatron_bridge.export_hf_weights(
            [self.model], mode="replicate",
        )
        gathered_hf_params = {
            key: param for key, param in hf_params_generator
        }

        # Get device UUID for IPC handles
        device_uuid = self.report_device_id()

        # Create IPC handles for each parameter
        tensor_number_threshold = os.getenv(
            "NEMO_RL_MEGATRON_IPC_TENSOR_PACKING_THRESHOLD", "32"
        )  # an arbitrary threshold
        if len(gathered_hf_params) >= int(tensor_number_threshold):
            pack_tensor_for_ipc = True
        else:
            pack_tensor_for_ipc = False

        if pack_tensor_for_ipc:
            # Pack tensors in gathered_hf_params into consolidated tensors by dtype
            # First calculate total size needed for each dtype
            type_to_total_size = defaultdict(lambda: 0)

            for key, tensor in gathered_hf_params.items():
                tensor_metadata[key] = (
                    tensor.shape,  # shape of the tensor
                    tensor.dtype,  # dtype of the tensor
                    type_to_total_size[tensor.dtype],  # offset of the tensor
                    # in packed buffer
                    tensor.numel(),  # size of the tensor
                )
                type_to_total_size[tensor.dtype] += tensor.numel()

            # Allocate consolidated tensors for each dtype
            packed_tensors = {
                dtype: torch.empty(
                    total_size,
                    device=next(iter(gathered_hf_params.values())).device,
                    dtype=dtype,
                    requires_grad=False,
                )
                for dtype, total_size in type_to_total_size.items()
            }

            dtype_to_offset = defaultdict(lambda: 0)
            # Copy tensors into consolidated buffers
            for key, tensor in gathered_hf_params.items():
                metadata = tensor_metadata[key]
                _, dtype, offset, size = metadata
                packed_tensors[dtype][offset : offset + size].copy_(
                    tensor.detach().view(-1)
                )

            # Create IPC handles for consolidated tensors
            all_handles = [
                (dtype, get_handle_from_tensor(tensor))
                for dtype, tensor in packed_tensors.items()
            ]

            # Store reference to prevent garbage collection
            self._held_gather_buffer = packed_tensors

            serialized = (
                pack_tensor_for_ipc,
                all_handles,
                tuple(gathered_hf_params.keys()),
            )
        else:
            all_handles = []
            for key, tensor in gathered_hf_params.items():
                handle = get_handle_from_tensor(tensor)
                all_handles.append((key, handle))
            self._held_gather_buffer = gathered_hf_params
            serialized = (False, all_handles)

        return {device_uuid: serialized}

    @torch.no_grad()
    def broadcast_weights_for_collective(self) -> None:
        """Broadcast the weights for collective communication."""
        for key, _ in self.refit_param_info_mcore:
            # gather megatron params
            gathered_megatron_params = gather_params(
                self.model,
                [key],
                key_to_global_keys=self.local_key_to_global_keys,
            )
            # convert to hf params
            gathered_hf_params = self.megatron_to_hf_converter.convert(
                gathered_megatron_params, self.model.config
            )
            # broadcast from train rank0 worker to inference workers
            if self.rank == 0:
                for _, tensor in gathered_hf_params.items():
                    self.model_update_group.broadcast(tensor, src=0)

    def prepare_for_lp_inference(self):
        self.model = self.move_model(self.model, "cuda", move_grads=False)
        self.model.eval()
        self.offload_before_refit()

    def prepare_for_training(self, *args, **kwargs):
        # onload models and optimizer state to cuda
        self.model = self.move_model(
            self.model, "cuda", move_grads=True, move_params=True
        )
        self.model.train()

        # Move optimizer state to CUDA if it exists
        if hasattr(self, "optimizer") and self.optimizer is not None:
            if isinstance(self.optimizer, ChainedOptimizer):
                optimizer_state = self.optimizer.state
            else:
                optimizer_state = self.optimizer._get_state()
            for _, state in optimizer_state.items():
                for k, v in state.items():
                    if torch.is_tensor(v) and not v.is_cuda:
                        state[k] = v.to("cuda")

        torch.cuda.empty_cache()

    @wrap_with_nvtx_name("megatron_policy_worker/offload_before_refit")
    def offload_before_refit(self):
        """Offload the optimizer and buffers to the CPU."""
        no_grad = torch.no_grad()
        no_grad.__enter__()
        allocated = torch.cuda.memory_allocated() / (1024**3)  # Convert to GB
        reserved = torch.cuda.memory_reserved() / (1024**3)  # Convert to GB
        print(
            f"GPU Memory before optimizer offload: {allocated:.2f}GB allocated, {reserved:.2f}GB reserved"
        )
        self.model = self.move_model(
            self.model, "cpu", move_params=False, move_grads=True
        )  # get rid of grad buffers
        torch.randn(1).cuda()  # wake up torch allocator
        if hasattr(self, "optimizer") and self.optimizer is not None:
            # Iterate through the state dictionaries for each parameter group
            if isinstance(self.optimizer, ChainedOptimizer):
                optimizer_state = self.optimizer.state
            else:
                optimizer_state = self.optimizer._get_state()
            for _, state in optimizer_state.items():
                # Iterate through the state items (e.g., momentum, variance) for a parameter
                for k, v in state.items():
                    # Check if the item is a tensor and on the GPU
                    if torch.is_tensor(v) and v.is_cuda:
                        # Move the tensor to CPU and update the state dictionary
                        state[k] = v.to("cpu")

        gc.collect()
        torch.cuda.empty_cache()

        # Print memory stats after offloading
        allocated = torch.cuda.memory_allocated() / (1024**3)  # Convert to GB
        reserved = torch.cuda.memory_reserved() / (1024**3)  # Convert to GB
        print(
            f"GPU Memory after optimizer offload: {allocated:.2f}GB allocated, {reserved:.2f}GB reserved"
        )
        no_grad.__exit__(None, None, None)

    @wrap_with_nvtx_name("megatron_policy_worker/offload_after_refit")
    def offload_after_refit(self):
        no_grad = torch.no_grad()
        no_grad.__enter__()
        # Offload as much as possible on the CPU
        self.model = self.move_model(self.model, "cpu")
        self.model.eval()
        torch.randn(1).cuda()  # wake up torch allocator
        self.offload_before_refit()  # rerun the old offload function

        if self._held_gather_buffer is not None:
            del self._held_gather_buffer
            self._held_gather_buffer = None

        gc.collect()
        torch.cuda.empty_cache()

        allocated = torch.cuda.memory_allocated() / (1024**3)  # Convert to GB
        reserved = torch.cuda.memory_reserved() / (1024**3)  # Convert to GB
        print(
            f"GPU Memory after refit complete: {allocated:.2f}GB allocated, {reserved:.2f}GB reserved"
        )
        no_grad.__exit__(None, None, None)

    @torch.no_grad()
    def move_model(
        self,
        model: torch.nn.Module,
        device: str,
        move_params: bool = True,
        move_grads: bool = True,
    ) -> torch.nn.Module:
        # move all param and grad buffers to the device
        if isinstance(model, DistributedDataParallel):
            # DDP case
            for buffers in [model.buffers, model.expert_parallel_buffers]:
                for buffer_idx in range(len(buffers)):
                    if device == "cpu":
                        buffers[buffer_idx].offload_to_cpu(
                            move_params=move_params, move_grads=move_grads
                        )
                    elif device == "cuda":
                        buffers[buffer_idx].reload_from_cpu(
                            move_params=move_params, move_grads=move_grads
                        )
                    else:
                        raise ValueError(
                            f"Invalid device: {device}. Only strings 'cpu' and 'cuda' are supported."
                        )
        elif isinstance(model, custom_FSDP):
            if device == "cpu":
                model.param_and_grad_buffer.offload_to_cpu(move_params, move_grads)
            elif device == "cuda":
                model.param_and_grad_buffer.reload_from_cpu(
                    move_params=move_params, move_grads=move_grads
                )
            else:
                raise ValueError(
                    f"Invalid device: {device}. Only strings 'cpu' and 'cuda' are supported."
                )
        else:
            # Ordinary offload case
            if move_params:
                for name, param in model.state_dict().items():
                    new_state_dict = {}
                    for name, item in model.state_dict().items():
                        if isinstance(item, torch.Tensor):
                            item = item.detach().to(
                                device=device, non_blocking=True, copy=True
                            )
                        new_state_dict[name] = item
                    model.load_state_dict(new_state_dict)
        return model

    def save_checkpoint(
        self,
        weights_path: str,
        optimizer_path: Optional[str] = None,
        **kwargs,
    ):
        """Save a training checkpoint.

        Args:
            weights_path: The specific directory path where the checkpoint will be saved.
            optimizer_path: If not None, optimizer and scheduler states are saved if they exist.
        """
        if not torch.distributed.is_initialized():
            raise RuntimeError(
                "Distributed process group is not initialized. Cannot save checkpoint."
            )

        if self.mcore_state is None or self.model is None:
            raise RuntimeError(
                "Megatron core state or model is not initialized. Cannot save checkpoint."
            )

        original_save_path = self.mcore_state.cfg.checkpoint.save
        # save_dir = os.path.dirname(weights_path)
        release_name = os.path.basename(weights_path)

        try:
            maybe_finalize_async_save(
                self.mcore_state, ckpt_cfg=self.mcore_state.cfg.checkpoint, blocking=False
            )
            self.mcore_state.cfg.checkpoint.save = weights_path

            optimizer_to_save = None
            scheduler_to_save = None

            if optimizer_path is not None:
                if self.optimizer is not None:
                    optimizer_to_save = self.optimizer
                if self.scheduler is not None:
                    scheduler_to_save = self.scheduler

            # Ensure model is in eval mode for consistent saving, unless actively training
            # This is a common practice, though NeMo's save might handle this.
            # For safety, if not in training loop, setting to eval.
            is_training = self.model.training
            if not is_training:
                self.model.eval()

            save_checkpoint(
                state=self.mcore_state,
                model=[self.model],
                optimizer=optimizer_to_save,
                opt_param_scheduler=scheduler_to_save,
                num_floating_point_operations_so_far=self.mcore_state.train_state.floating_point_operations_so_far,
                checkpointing_context=self.checkpointing_context,
            )
            print(f"Saved checkpoint to {weights_path}")
            maybe_finalize_async_save(
                self.mcore_state,
                ckpt_cfg=self.mcore_state.cfg.checkpoint,
                blocking=True,
                terminate=True,
            )

            if not is_training:  # Restore training state if it was changed
                self.model.train()

        except Exception as e:
            print(f"Failed to save checkpoint to {weights_path}: {e}")
            raise
        finally:
            self.mcore_state.cfg.checkpoint.save = original_save_path

    def load_checkpoint(self, weights_path: str, optimizer_path: Optional[str] = None):
        """Load a training checkpoint.

        Args:
            weights_path: The exact directory path from which to load the checkpoint.
            optimizer_path: If not None, attempts to load optimizer and scheduler states
                            if self.optimizer and self.scheduler are initialized.
        """
        raise NotImplementedError(
            "Loading checkpoints outside of the init function is not yet implemented for Megatron policy."
        )

    def shutdown(self):
        """Shutdown the policy."""
        pass

    def start_gpu_profiling(self) -> None:
        """Start GPU profiling."""
        torch.cuda.profiler.start()

    def stop_gpu_profiling(self) -> None:
        """Stop GPU profiling."""
        torch.cuda.profiler.stop()<|MERGE_RESOLUTION|>--- conflicted
+++ resolved
@@ -1420,7 +1420,6 @@
         return get_device_uuid(device_idx)
 
     @torch.no_grad()
-<<<<<<< HEAD
     def get_local_key_to_global_keys(self, state_dict_info: List[Tuple[Any, int]]):
         """Get the local key to global keys mapping."""
         # Get parallel info
@@ -1451,19 +1450,6 @@
                 pp_gathered_objs[0] = get_global_key_from_local_key(
                     local_key, self.model.config
                 )
-=======
-    @wrap_with_nvtx_name("megatron_policy_worker/prepare_refit_info")
-    def prepare_refit_info(self) -> None:
-        # Get parameter info for refit
-        # param_info: list of ((name, shape, dtype), size_in_bytes) tuples
-        self.refit_param_info_mcore = get_param_info(self.model, self.dtype)
-
-        # Create a map that maps any local parameter name to a list of global parameter names.
-        # This map is repeatedly used by parameter gatherring phase during refit of every step.
-        self.local_key_to_global_keys = get_local_key_to_global_keys(
-            self.model, state_dict_info=self.refit_param_info_mcore
-        )
->>>>>>> 8fd8c96a
 
             # Step 2: gather global keys from ranks in PP group
             src_global_rank = pp_global_ranks[owner_pp_local_rank_id]
@@ -1629,11 +1615,8 @@
         return param_info, total_available_bytes
 
     # Temporary fix, 'keys' is a kwarg due to some sort of ray bug
-<<<<<<< HEAD
-=======
     @torch.no_grad()
     @wrap_with_nvtx_name("megatron_policy_worker/get_weights_ipc_handles")
->>>>>>> 8fd8c96a
     def get_weights_ipc_handles(self, *, keys: list[str]) -> dict[str, Any]:
         """Get IPC handles for the requested Megatron model weights.
 
