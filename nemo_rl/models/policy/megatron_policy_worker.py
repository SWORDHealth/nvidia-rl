--- conflicted
+++ resolved
@@ -271,15 +271,6 @@
         pre_wrap_hook.extend([freeze_moe_router, re_enable_float32_expert_bias])
 
     # Model, optimizer, and learning rate.
-<<<<<<< HEAD
-    model = get_model_from_config(
-        cfg.model_config,
-        cfg.ddp_config,
-        use_torch_fsdp2=cfg.dist_config.use_torch_fsdp2,
-        overlap_param_gather_with_optimizer_step=cfg.optimizer_config.overlap_param_gather_with_optimizer_step,
-        data_parallel_random_init=cfg.rng_config.data_parallel_random_init,
-        model_post_init_fns=model_post_init_fns,
-=======
     model = get_model(
         cfg.model,
         cfg.ddp,
@@ -290,7 +281,6 @@
         wrap_cast_model_output_to_fp32=(
             not policy_cfg["megatron_cfg"].get("defer_fp32_logits", None)
         ),
->>>>>>> 52f1d6ab
     )
     if load_optimizer:
         optimizer, scheduler = setup_optimizer(
@@ -715,14 +705,6 @@
             ref_state = GlobalState()
             ref_state.cfg = ref_megatron_cfg
 
-<<<<<<< HEAD
-            reference_model = get_model_from_config(
-                self.megatron_cfg.model_config,
-                self.megatron_cfg.ddp_config,
-                use_torch_fsdp2=self.megatron_cfg.dist_config.use_torch_fsdp2,
-                overlap_param_gather_with_optimizer_step=self.megatron_cfg.optimizer_config.overlap_param_gather_with_optimizer_step,
-                data_parallel_random_init=self.megatron_cfg.rng_config.data_parallel_random_init,
-=======
             reference_model = get_model(
                 self.megatron_cfg.model,
                 self.megatron_cfg.ddp,
@@ -732,7 +714,6 @@
                 wrap_cast_model_output_to_fp32=(
                     not self.cfg["megatron_cfg"].get("defer_fp32_logits", None)
                 ),
->>>>>>> 52f1d6ab
             )
             print("Loading the Reference Model")
             if (
