# Copyright (c) 2025, NVIDIA CORPORATION.  All rights reserved.
#
# Licensed under the Apache License, Version 2.0 (the "License");
# you may not use this file except in compliance with the License.
# You may obtain a copy of the License at
#
#     http://www.apache.org/licenses/LICENSE-2.0
#
# Unless required by applicable law or agreed to in writing, software
# distributed under the License is distributed on an "AS IS" BASIS,
# WITHOUT WARRANTIES OR CONDITIONS OF ANY KIND, either express or implied.
# See the License for the specific language governing permissions and
# limitations under the License.
import gc
import os
import time
import warnings
from collections import defaultdict
from contextlib import AbstractContextManager, contextmanager, nullcontext
from functools import partial
from typing import Any, Iterator, Optional, TypeVar

import ray
import torch
from megatron.core import parallel_state
from megatron.core.distributed import DistributedDataParallel
from megatron.core.distributed.custom_fsdp import (
    FullyShardedDataParallel as custom_FSDP,
)
from megatron.core.inference.engines import (
    StaticInferenceEngine,
)
from megatron.core.inference.model_inference_wrappers.inference_wrapper_config import (
    InferenceWrapperConfig,
)
from megatron.core.inference.text_generation_controllers.text_generation_controller import (
    TextGenerationController,
)
from megatron.core.models.gpt import GPTModel
from megatron.core.optimizer import ChainedOptimizer
from megatron.core.parallel_state import (
    get_pipeline_model_parallel_group,
    get_pipeline_model_parallel_last_rank,
    get_pipeline_model_parallel_rank,
    get_pipeline_model_parallel_world_size,
    get_tensor_model_parallel_group,
    get_tensor_model_parallel_rank,
    is_pipeline_last_stage,
)
from megatron.core.pipeline_parallel import get_forward_backward_func
from megatron.core.rerun_state_machine import get_rerun_state_machine
from megatron.inference.text_generation.mcore_engine_server import (
    run_mcore_engine,
)
from megatron.training.utils import get_ltor_masks_and_position_ids
from nemo.tron import fault_tolerance
from nemo.tron.checkpointing import checkpoint_exists, load_checkpoint, save_checkpoint
from nemo.tron.config import (
    CheckpointConfig,
    ConfigContainer,
    DistributedDataParallelConfig,
    LoggerConfig,
    OptimizerConfig,
    SchedulerConfig,
    TokenizerConfig,
    TrainingConfig,
)
from nemo.tron.init import initialize_megatron, set_jit_fusion_options
from nemo.tron.model import get_model_from_config
from nemo.tron.optim import setup_optimizer
from nemo.tron.setup import (
    HAVE_FSDP2,
    _init_checkpointing_context,
    _update_model_config_funcs,
)
from nemo.tron.state import GlobalState
from nemo.tron.tokenizers.tokenizer import build_tokenizer
from nemo.tron.utils.async_utils import maybe_finalize_async_save
from nemo.tron.utils.common_utils import get_rank_safe
from nemo.tron.utils.train_utils import (
    logical_and_across_model_parallel_group,
    reduce_max_stat_across_model_parallel_group,
)
from ray.util.queue import Queue
from torch.distributed import get_process_group_ranks
from transformers import PreTrainedTokenizerBase

from nemo_rl.algorithms.interfaces import LossFunction, LossType
from nemo_rl.distributed.batched_data_dict import BatchedDataDict
from nemo_rl.distributed.model_utils import (
    from_parallel_logits_to_logprobs,
    from_parallel_logits_to_logprobs_packed_sequences,
)
from nemo_rl.distributed.named_sharding import NamedSharding
from nemo_rl.models.generation.interfaces import (
    GenerationDatumSpec,
    GenerationOutputSpec,
    verify_right_padding,
)
from nemo_rl.models.megatron.common import (
    _pack_sequences_for_megatron,
    broadcast_tensor,
    forward_step_arbitrary_loss,
)
from nemo_rl.models.megatron.community_import import import_model_from_hf_name
from nemo_rl.models.megatron.converters.common import (
    MegatronToHFConverter,
)
from nemo_rl.models.megatron.refit_utils import (
    gather_params,
    get_tp_dim,
)
from nemo_rl.models.policy import PolicyConfig
from nemo_rl.models.policy.interfaces import (
    LogprobOutputSpec,
    ReferenceLogprobOutputSpec,
)
from nemo_rl.models.policy.utils import get_gpu_info, get_runtime_env_for_policy_worker

TokenizerType = TypeVar("TokenizerType", bound=PreTrainedTokenizerBase)


def setup_megatron_model(
    policy_cfg: PolicyConfig,
    cfg: ConfigContainer,
    load_optimizer: bool = True,
    get_embedding_ranks=None,  # TODO @sahilj: What is this?
    get_position_embedding_ranks=None,
):
    state = GlobalState()
    state.cfg = cfg
    # TODO: Freeze state.cfg

    initialize_megatron(
        cfg=cfg,
        get_embedding_ranks=get_embedding_ranks,
        get_position_embedding_ranks=get_position_embedding_ranks,
        gpu_visibility_externally_set=True,
    )

    if cfg.ft_config and cfg.ft_config.enable_ft_package:
        fault_tolerance.setup(cfg, state)
        fault_tolerance.maybe_setup_simulated_fault(cfg.ft_config)

    # Set pytorch JIT layer fusion options and warmup JIT functions.
    set_jit_fusion_options(cfg.model_config, cfg.train_config.micro_batch_size)

    # Adjust the startup time so it reflects the largest value.
    # This will be closer to what scheduler will see (outside of
    # image ... launches.
    start_time_tensor = torch.tensor(
        [state.start_time], dtype=torch.double, device="cuda"
    )
    torch.distributed.all_reduce(start_time_tensor, op=torch.distributed.ReduceOp.MIN)
    state.start_time = start_time_tensor.item()

    print(
        "time to initialize megatron (seconds): {:.3f}".format(
            time.time() - state.start_time
        )
    )
    torch.distributed.barrier()

    # Context used for persisting some state between checkpoint saves.
    checkpointing_context = _init_checkpointing_context(cfg.checkpoint_config)

    # Tokenizer
    build_tokenizer(
        cfg.tokenizer_config,
        make_vocab_size_divisible_by=cfg.model_config.make_vocab_size_divisible_by
        // cfg.model_config.tensor_model_parallel_size,
        tensor_model_parallel_size=cfg.model_config.tensor_model_parallel_size,
    )
    if not cfg.model_config.vocab_size:
        cfg.model_config.vocab_size = cfg.tokenizer_config.padded_vocab_size

    torch.distributed.barrier()

    # Model, optimizer, and learning rate.
    model = get_model_from_config(
        cfg.model_config,
        cfg.ddp_config,
        use_torch_fsdp2=cfg.dist_config.use_torch_fsdp2,
        overlap_param_gather_with_optimizer_step=cfg.optimizer_config.overlap_param_gather_with_optimizer_step,
        data_parallel_random_init=cfg.rng_config.data_parallel_random_init,
    )
    if load_optimizer:
        optimizer, scheduler = setup_optimizer(
            optimizer_config=cfg.optimizer_config,
            scheduler_config=cfg.scheduler_config,
            model=model,
            use_gloo_process_groups=cfg.dist_config.use_gloo_process_groups,
        )
    else:
        optimizer = None
        scheduler = None

    _update_model_config_funcs(
        model,
        cfg.model_config,
        cfg.ddp_config,
        optimizer,
        align_grad_reduce=cfg.dist_config.align_grad_reduce,
    )
    print("Model, optimizer, and learning rate scheduler built")
    torch.distributed.barrier()

    # Load checkpoint if applicable
    if (
        cfg.checkpoint_config.load is not None
        or cfg.checkpoint_config.pretrained_checkpoint is not None
    ) and (
        checkpoint_exists(cfg.checkpoint_config.load)
        or checkpoint_exists(cfg.checkpoint_config.pretrained_checkpoint)
    ):
        load_checkpoint(
            state,
            model,
            optimizer,
            scheduler,
            checkpointing_context=checkpointing_context,
            skip_load_to_model_and_opt=HAVE_FSDP2 and cfg.dist_config.use_torch_fsdp2,
        )
        print("Checkpoint loaded")
    torch.distributed.barrier()

    return state, model, optimizer, scheduler, checkpointing_context


def destroy_parallel_state():
    """Safely destroy parallel state and reset async call tracking.

    This function is called during initialization to clean up temporary distributed
    state from model import operations. Resetting async call tracking ensures that
    when the main Megatron distributed context is created, all ranks start with
    consistent call_idx values for async checkpointing.
    """
    if torch.distributed.is_initialized():
        try:
            torch.distributed.barrier()
            torch.distributed.destroy_process_group()
        except:
            pass  # Ignore errors if already destroyed
    if hasattr(parallel_state, "destroy_model_parallel"):
        try:
            parallel_state.destroy_model_parallel()
        except:
            pass  # Ignore errors if already destroyed

    # Reset async calls queue to prevent call_idx mismatches after distributed context recreation
    try:
        import nemo.tron.utils.async_utils as nemo_async_utils
        from nemo.tron.utils.async_utils import AsyncCallsQueue

        # Clean up any existing async callers first
        old_call_idx = getattr(nemo_async_utils._async_calls_queue, "call_idx", None)
        num_unfinalized = (
            nemo_async_utils._async_calls_queue.get_num_unfinalized_calls()
        )
        if num_unfinalized > 0:
            print(
                f"[WARNING] Resetting async calls queue with {num_unfinalized} unfinalized calls"
            )
        try:
            nemo_async_utils._async_calls_queue.close()
        except:
            pass  # Ignore errors during cleanup
        # Reset the global async calls queue by creating a new instance
        nemo_async_utils._async_calls_queue = AsyncCallsQueue()
        print(f"[DEBUG] Reset NeMo async calls queue (old call_idx: {old_call_idx})")
    except ImportError:
        pass

    # Also reset the Megatron async calls queue if it exists
    try:
        import megatron.training.async_utils as megatron_async_utils
        from megatron.core.dist_checkpointing.strategies.async_utils import (
            AsyncCallsQueue,
        )

        # Clean up any existing async callers first
        old_call_idx = getattr(
            megatron_async_utils._async_calls_queue, "call_idx", None
        )
        num_unfinalized = (
            megatron_async_utils._async_calls_queue.get_num_unfinalized_calls()
        )
        if num_unfinalized > 0:
            print(
                f"[WARNING] Resetting Megatron async calls queue with {num_unfinalized} unfinalized calls"
            )
        try:
            megatron_async_utils._async_calls_queue.close()
        except:
            pass  # Ignore errors during cleanup
        # Reset the Megatron global async calls queue as well
        megatron_async_utils._async_calls_queue = AsyncCallsQueue()
        print(
            f"[DEBUG] Reset Megatron async calls queue (old call_idx: {old_call_idx})"
        )
    except ImportError:
        pass

    # Reset the third global async_calls instance in base strategy module
    try:
        import megatron.core.dist_checkpointing.strategies.base as base_strategy
        from megatron.core.dist_checkpointing.strategies.async_utils import (
            AsyncCallsQueue,
        )

        # Clean up and reset the global async_calls in base strategy
        old_call_idx = getattr(base_strategy.async_calls, "call_idx", None)
        num_unfinalized = base_strategy.async_calls.get_num_unfinalized_calls()
        if num_unfinalized > 0:
            print(
                f"[WARNING] Resetting base strategy async_calls with {num_unfinalized} unfinalized calls"
            )
        try:
            base_strategy.async_calls.close()
        except:
            pass
        base_strategy.async_calls = AsyncCallsQueue()
        print(f"[DEBUG] Reset base strategy async_calls (old call_idx: {old_call_idx})")
    except ImportError:
        pass


@ray.remote(runtime_env=get_runtime_env_for_policy_worker("megatron_policy_worker"))
class MegatronPolicyWorker:
    def __repr__(self):
        """Customizes the actor's prefix in the Ray logs.

        This makes it easier to identify which worker is producing specific log messages.
        """
        if torch.distributed.is_initialized():
            return f"{self.__class__.__qualname__}[rank={torch.distributed.get_rank()}]"
        else:
            return f"{self.__class__.__qualname__}"

    def __init__(
        self,
        config: PolicyConfig,
        tokenizer: TokenizerType,
        weights_path: Optional[str] = None,
        optimizer_path: Optional[str] = None,
        init_optimizer: bool = True,
        init_reference_model: bool = True,
        *,
        worker_sharding_annotations: NamedSharding,
        pre_init_communication_queue: Queue,
        megatron_checkpoint_home: Optional[str] = None,
        **kwargs: Any,
    ):
        self.cfg = config
        dtype_map = {
            "float32": torch.float32,
            "bfloat16": torch.bfloat16,
            "float16": torch.float16,
        }
        self.dtype = dtype_map[self.cfg["precision"]]

        # cfg["model_name"] is allowed to be either an HF model name or a path to an HF checkpoint
        # check if hf_model_name is a path
        hf_model_name = self.cfg["model_name"]
        # Check if the checkpoint already exists
        hf_model_subdir = hf_model_name
        if os.path.exists(hf_model_name):
            hf_model_subdir = f"model_{hf_model_subdir.replace('/', '_')}"

        if megatron_checkpoint_home is not None:
            pretrained_path = f"{megatron_checkpoint_home}/{hf_model_subdir}"
        else:
            pretrained_path = f"/opt/checkpoints/tron/{hf_model_subdir}"
        pt_checkpoint_exists = os.path.exists(pretrained_path) and os.path.exists(
            os.path.join(pretrained_path, "iter_0000000")
        )

        # Ensure clean slate before import
        destroy_parallel_state()

        if get_rank_safe() == 0:
            if pt_checkpoint_exists:
                print(
                    f"Checkpoint already exists at {pretrained_path}. Skipping import."
                )
            else:
                try:
                    # Clean environment to prevent conflicts
                    env_backup = {}
                    env_vars_to_clean = [
                        "MASTER_ADDR",
                        "MASTER_PORT",
                        "WORLD_SIZE",
                        "LOCAL_RANK",
                    ]
                    for var in env_vars_to_clean:
                        if var in os.environ:
                            env_backup[var] = os.environ[var]
                            del os.environ[var]

                    import_model_from_hf_name(hf_model_name, pretrained_path)

                    # Restore environment
                    for var, val in env_backup.items():
                        os.environ[var] = val

                except Exception as e:
                    print(f"Error importing model: {e}")
                    raise
                finally:
                    # Force cleanup after import
                    destroy_parallel_state()
            pre_init_communication_queue.put(True)
        else:
            pre_init_communication_queue.get()
            pre_init_communication_queue.put(True)
        destroy_parallel_state()

        pretrained_run_config = os.path.join(
            pretrained_path, "iter_0000000/run_config.yaml"
        )

        self.tokenizer = tokenizer
        if self.tokenizer.pad_token is None:
            self.tokenizer.pad_token = self.tokenizer.eos_token

        cfg_from_pretrained = ConfigContainer.from_yaml(pretrained_run_config)
        model_cfg = cfg_from_pretrained.model_config
        cfg_from_pretrained.logger_config = LoggerConfig()

        model_cfg.tensor_model_parallel_size = self.cfg["megatron_cfg"][
            "tensor_model_parallel_size"
        ]
        model_cfg.pipeline_model_parallel_size = self.cfg["megatron_cfg"][
            "pipeline_model_parallel_size"
        ]
        model_cfg.num_layers_in_first_pipeline_stage = self.cfg["megatron_cfg"][
            "num_layers_in_first_pipeline_stage"
        ]
        model_cfg.num_layers_in_last_pipeline_stage = self.cfg["megatron_cfg"][
            "num_layers_in_last_pipeline_stage"
        ]
        model_cfg.sequence_parallel = self.cfg["megatron_cfg"]["sequence_parallel"]
        model_cfg.context_parallel_size = self.cfg["megatron_cfg"][
            "context_parallel_size"
        ]  # not supported right now
        assert model_cfg.context_parallel_size == 1, (
            "Context parallel is not supported right now"
        )
        model_cfg.bf16 = self.dtype == torch.bfloat16
        model_cfg.fp16 = self.dtype == torch.float16
        if model_cfg.fp16:
            assert not model_cfg.bf16, "fp16 and bf16 cannot be used together"
            model_cfg.params_dtype = torch.float16
        elif model_cfg.bf16:
            assert not model_cfg.fp16, "fp16 and bf16 cannot be used together"
            model_cfg.params_dtype = torch.bfloat16
        else:
            model_cfg.params_dtype = torch.float32
        model_cfg.pipeline_dtype = dtype_map[self.cfg["megatron_cfg"]["pipeline_dtype"]]
        model_cfg.parallel_output = True
        if self.cfg["megatron_cfg"]["activation_checkpointing"]:
            model_cfg.activations_checkpoint_granularity = "full"
            model_cfg.activations_checkpoint_method = "uniform"
            model_cfg.activations_checkpoint_num_layers = 1
        if not model_cfg.gated_linear_unit:
            assert model_cfg.activation_func is not None, (
                "activation_func must be set if not using gated_linear_unit. This likely "
                "indicates an issue in configuration conversion (e.g. activation func was "
                "a lambda and couldn't be serialized). This is based on this check "
                "https://github.com/NVIDIA/Megatron-LM/blob/1ab876ddc4c1893c76f26d775226a8d1dcdfb3d2/megatron/core/transformer/mlp.py#L174."
            )
        model_cfg.apply_rope_fusion = self.cfg["megatron_cfg"]["apply_rope_fusion"]

        checkpoint_config = CheckpointConfig(
            save_interval=100,
            save=weights_path,
            load=weights_path,
            pretrained_checkpoint=pretrained_path,  # This is the path to the pretrained ckpt for the SFT case
            async_save=False,  # This doesn't work right now.
            fully_parallel_save=True,
            fully_parallel_load=True,  # Enable fully parallel load
            load_rng=False,
        )
        ref_checkpoint_config = CheckpointConfig(
            pretrained_checkpoint=pretrained_path,  # This is the path to the pretrained ckpt for the SFT case
            save=None,
            load=None,
            fully_parallel_load=True,  # Enable fully parallel load
            load_rng=False,
        )
        self.megatron_cfg = ConfigContainer(
            model_config=model_cfg,
            checkpoint_config=checkpoint_config,
            logger_config=LoggerConfig(logging_level=0),
            train_config=TrainingConfig(
                micro_batch_size=1,  # ignored
                global_batch_size=self.cfg["train_global_batch_size"],  # ignored
                train_iters=1000,  # Default value for inference
            ),
            optimizer_config=OptimizerConfig(
                **self.cfg["megatron_cfg"]["optimizer"],
            ),
            ddp_config=DistributedDataParallelConfig(
                check_for_nan_in_grad=True,
                grad_reduce_in_fp32=self.cfg["megatron_cfg"][
                    "distributed_data_parallel_config"
                ]["grad_reduce_in_fp32"],
                overlap_grad_reduce=self.cfg["megatron_cfg"][
                    "distributed_data_parallel_config"
                ]["overlap_grad_reduce"],
                overlap_param_gather=self.cfg["megatron_cfg"][
                    "distributed_data_parallel_config"
                ]["overlap_param_gather"],
                average_in_collective=self.cfg["megatron_cfg"][
                    "distributed_data_parallel_config"
                ]["average_in_collective"],
                use_distributed_optimizer=self.cfg["megatron_cfg"]["optimizer"][
                    "use_distributed_optimizer"
                ],
                data_parallel_sharding_strategy=self.cfg["megatron_cfg"][
                    "distributed_data_parallel_config"
                ]["data_parallel_sharding_strategy"],
            ),
            scheduler_config=SchedulerConfig(
                **self.cfg["megatron_cfg"]["scheduler"],
            ),
            dataset_config=None,
            tokenizer_config=TokenizerConfig(
                tokenizer_type="HuggingFaceTokenizer",
                tokenizer_model=hf_model_name,
            ),
        )
        self.megatron_cfg.validate()
        print(f"cfg: {self.megatron_cfg}")
        (
            self.mcore_state,
            self.model,
            self.optimizer,
            self.scheduler,
            self.checkpointing_context,
        ) = setup_megatron_model(
            policy_cfg=self.cfg, cfg=self.megatron_cfg, load_optimizer=init_optimizer
        )

        # Set the param sync function for the model
        if (
            self.megatron_cfg.ddp_config.overlap_param_gather
            and self.megatron_cfg.ddp_config.align_param_gather
        ):
            self.megatron_cfg.param_sync_func = [
                model_chunk.start_param_sync for model_chunk in self.model
            ]
            if len(self.model) == 1:
                self.megatron_cfg.param_sync_func = self.megatron_cfg.param_sync_func[0]

        self.model = self.model[0]  # Get the first model from the list

        if init_reference_model:
            self.model = self.move_model(self.model, "cpu")
            ref_ckpt_context = _init_checkpointing_context(ref_checkpoint_config)

            # Create a separate megatron config for the reference model with the correct checkpoint config
            ref_megatron_cfg = ConfigContainer(
                model_config=self.megatron_cfg.model_config,
                checkpoint_config=ref_checkpoint_config,  # Use the reference checkpoint config
                logger_config=self.megatron_cfg.logger_config,
                train_config=self.megatron_cfg.train_config,
                optimizer_config=self.megatron_cfg.optimizer_config,
                ddp_config=self.megatron_cfg.ddp_config,
                scheduler_config=self.megatron_cfg.scheduler_config,
                dataset_config=self.megatron_cfg.dataset_config,
                tokenizer_config=self.megatron_cfg.tokenizer_config,
            )

            # Create a separate state object for the reference model
            ref_state = GlobalState()
            ref_state.cfg = ref_megatron_cfg

            reference_model = get_model_from_config(
                self.megatron_cfg.model_config,
                self.megatron_cfg.ddp_config,
                use_torch_fsdp2=self.megatron_cfg.dist_config.use_torch_fsdp2,
                overlap_param_gather_with_optimizer_step=self.megatron_cfg.optimizer_config.overlap_param_gather_with_optimizer_step,
                data_parallel_random_init=self.megatron_cfg.rng_config.data_parallel_random_init,
            )
            print("Loading the Reference Model")
            if (
                ref_checkpoint_config.pretrained_checkpoint is not None
                and checkpoint_exists(ref_checkpoint_config.pretrained_checkpoint)
            ):
                load_checkpoint(
                    ref_state,  # Use the separate state object with ref checkpoint config
                    reference_model,
                    None,  # no optimizer
                    None,  # no scheduler
                    checkpointing_context=ref_ckpt_context,
                    skip_load_to_model_and_opt=HAVE_FSDP2
                    and self.megatron_cfg.dist_config.use_torch_fsdp2,
                )
                reference_model = reference_model[0]
                reference_model.eval()
                self.reference_state_dict = {}
                for name, item in reference_model.state_dict().items():
                    if isinstance(item, torch.Tensor):
                        cpu_item = item.detach().to(
                            device="cpu", non_blocking=True, copy=True
                        )
                        del item
                    else:
                        cpu_item = item
                    self.reference_state_dict[name] = cpu_item
                print("Reference model loaded")
            else:
                print("Reference model not loaded")

            self.model = self.move_model(self.model, "cuda")

        from nemo.tron.tokenizers.tokenizer import build_tokenizer

        tokenizer_config = TokenizerConfig(
            tokenizer_type="HuggingFaceTokenizer",
            tokenizer_model=hf_model_name,
        )

        self.megatron_tokenizer = build_tokenizer(
            tokenizer_config,
            make_vocab_size_divisible_by=self.megatron_cfg.model_config.make_vocab_size_divisible_by
            // self.cfg["megatron_cfg"]["tensor_model_parallel_size"],
            tensor_model_parallel_size=self.cfg["megatron_cfg"][
                "tensor_model_parallel_size"
            ],
        )
        self.final_padded_vocab_size = tokenizer_config.padded_vocab_size
        self.dp_size = worker_sharding_annotations.get_axis_size("data_parallel")
        self._held_gather_buffer = None
        self.megatron_to_hf_converter = MegatronToHFConverter(hf_model_name, self.model)

        self.should_disable_forward_pre_hook = (
            self.cfg["megatron_cfg"]["optimizer"]["use_distributed_optimizer"]
            and self.cfg["megatron_cfg"]["distributed_data_parallel_config"][
                "overlap_param_gather"
            ]
        )

    def configure_worker(self, num_gpus: int, bundle_indices: Optional[tuple] = None):
        USE_EXPANDABLE_SEGMENTS = False  # Disabling this right now as it seems to cause vLLM refit issues with Ampere
        if USE_EXPANDABLE_SEGMENTS:
            return None, {"PYTORCH_CUDA_ALLOC_CONF": "expandable_segments:True"}, None
        else:
            return None, None, None

    def is_alive(self):
        return True

    def reset_peak_memory_stats(self) -> None:
        torch.cuda.reset_peak_memory_stats()

    def get_gpu_info(self):
        """Return information about the GPU being used by this worker."""
        return get_gpu_info(self.model)

    def enable_forward_pre_hook(self):
        assert isinstance(self.model, DistributedDataParallel)
        self.model.enable_forward_pre_hook()

    def disable_forward_pre_hook(self, param_sync=True):
        assert isinstance(self.model, DistributedDataParallel)
        self.model.disable_forward_pre_hook(param_sync=param_sync)

    def train(
        self,
        data: BatchedDataDict,
        loss_fn: LossFunction,
        eval_mode: bool = False,
        gbs: Optional[int] = None,
        mbs: Optional[int] = None,
    ) -> dict[str, Any]:
        """Train the policy on a batch of data with a given loss function."""
        self.model.zero_grad_buffer()
        if hasattr(self.model, "inference_params"):
            self.model.inference_params = None

        # Reset any cached attention states
        for module in self.model.modules():
            if hasattr(module, "reset_inference_cache"):
                module.reset_inference_cache()
            if hasattr(module, "_inference_key_value_memory"):
                module._inference_key_value_memory = None

        if gbs is None:
            gbs = self.cfg["train_global_batch_size"]
        if mbs is None:
            mbs = self.cfg["train_micro_batch_size"]
        local_gbs = gbs // self.dp_size
        total_dataset_size = torch.tensor(data.size, device="cuda")
        torch.distributed.all_reduce(
            total_dataset_size,
            op=torch.distributed.ReduceOp.SUM,
            group=parallel_state.get_data_parallel_group(),
        )
        num_global_batches = int(total_dataset_size.item()) // gbs

        if eval_mode:
            ctx: AbstractContextManager[Any] = torch.no_grad()
            self.model.eval()
        else:
            ctx = nullcontext()
            # Ensure model is in training mode
            self.model.train()

        with ctx:
            # dim 1 is always assumed to be the sequence dim, sanity check this here
            sequence_dim = 1
            seq_dim_size = data["input_ids"].shape[sequence_dim]
            for k, v in data.items():
                if torch.is_tensor(v) and len(v.shape) > 1:
                    assert v.shape[sequence_dim] == seq_dim_size, (
                        f"Dim 1 must be the sequence dim, expected dim 1={seq_dim_size} but got shape {v.shape}"
                    )

            forward_step = partial(forward_step_arbitrary_loss, loss_fn=loss_fn)
            all_mb_metrics = []
            losses = []
            for gb_idx in range(num_global_batches):
                global_batch = data.get_batch(batch_idx=gb_idx, batch_size=local_gbs)

                assert "sample_mask" in global_batch, (
                    "sample_mask must be present in the data!"
                )
                ## get the normalization factor for the loss
                local_valid_seqs = torch.sum(global_batch["sample_mask"])

                if not "token_mask" in global_batch:
                    local_valid_toks = (
                        local_valid_seqs * global_batch["input_ids"].shape[1]
                    )
                else:
                    local_valid_toks = torch.sum(
                        global_batch["token_mask"][:, 1:]
                        * global_batch["sample_mask"].unsqueeze(-1)
                    )

                to_reduce = torch.tensor([local_valid_seqs, local_valid_toks]).cuda()
                torch.distributed.all_reduce(
                    to_reduce, group=parallel_state.get_data_parallel_group()
                )
                global_valid_seqs, global_valid_toks = to_reduce[0], to_reduce[1]

                if (
                    hasattr(loss_fn, "loss_type")
                    and loss_fn.loss_type == LossType.TOKEN_LEVEL
                ):
                    assert "token_mask" in global_batch, (
                        "token_mask must be present in the data when using token-level loss"
                    )

                batch = data.get_batch(batch_idx=gb_idx, batch_size=local_gbs)
                pack_seqs = False
                seqlen_key = None
                pad_factor = 1
                pad_full_seq_to = None
                if self.cfg["dynamic_batching"]["enabled"]:
                    data_iterator = batch.make_microbatch_iterator_with_dynamic_shapes()
                    data_iterator_len = (
                        batch.get_microbatch_iterator_dynamic_shapes_len()
                    )
                    micro_batch_size = self.cfg["train_micro_batch_size"]
                elif self.cfg["sequence_packing"]["enabled"]:
                    data_iterator = (
                        batch.make_microbatch_iterator_for_packable_sequences()
                    )
                    data_iterator_len, seq_dim_size = (
                        batch.get_microbatch_iterator_for_packable_sequences_len()
                    )
                    micro_batch_size = 1
                    pack_seqs = True
                    seqlen_key = "input_lengths"
                    tp_size = self.cfg["megatron_cfg"]["tensor_model_parallel_size"]
                    cp_size = self.cfg["megatron_cfg"]["context_parallel_size"]
                    pad_factor = cp_size * 2 * tp_size if cp_size > 1 else tp_size
                    if self.cfg["megatron_cfg"]["pipeline_model_parallel_size"] > 1:
                        _, pad_full_seq_to = (
                            batch.get_microbatch_iterator_for_packable_sequences_len()
                        )
                else:
                    data_iterator = batch.make_microbatch_iterator(mbs)
                    data_iterator_len = local_gbs // mbs

                rerun_state_machine = get_rerun_state_machine()
                while rerun_state_machine.should_run_forward_backward(data_iterator):
                    # Set grad to zero.
                    self.model.zero_grad_buffer()
                    self.optimizer.zero_grad()

                    # Forward pass.
                    forward_backward_func = get_forward_backward_func()
                    losses_reduced = forward_backward_func(
                        forward_step_func=partial(
                            forward_step,
                            self.mcore_state,
                            global_valid_seqs,
                            global_valid_toks,
                            pack_sequences=pack_seqs,
                            seq_length_key=seqlen_key,
                            pad_individual_seqs_to_multiple_of=pad_factor,
                            pad_full_seq_to=pad_full_seq_to,
                        ),
                        data_iterator=data_iterator,
                        model=self.model,
                        num_microbatches=data_iterator_len,
                        seq_length=seq_dim_size,
                        micro_batch_size=mbs,
                        decoder_seq_length=seq_dim_size,
                        forward_only=eval_mode,
                        do_not_average_loss=True,
                    )

                # Empty unused memory.
                if self.cfg["megatron_cfg"]["empty_unused_memory_level"] >= 1:
                    torch.cuda.empty_cache()

                # Update parameters.
                update_successful, grad_norm, num_zeros_in_grad = self.optimizer.step()

                # when freezing sub-models we may have a mixture of successful and unsucessful ranks,
                # so we must gather across mp ranks
                update_successful = logical_and_across_model_parallel_group(
                    update_successful
                )
                # grad_norm and num_zeros_in_grad will be None on ranks without trainable params,
                # so we must gather across mp ranks
                grad_norm: float = reduce_max_stat_across_model_parallel_group(
                    grad_norm
                )
                num_zeros_in_grad: float = reduce_max_stat_across_model_parallel_group(
                    num_zeros_in_grad
                )

                # Update learning rate.
                if update_successful:
                    increment = total_dataset_size.item()
                    self.scheduler.step(increment=increment)
                    skipped_iter = 0
                    curr_lr = self.scheduler.get_lr(self.optimizer.param_groups[0])
                    curr_wd = self.scheduler.get_wd()
                else:
                    skipped_iter = 1

                # Empty unused memory.
                if self.cfg["megatron_cfg"]["empty_unused_memory_level"] >= 2:
                    torch.cuda.empty_cache()

                if parallel_state.is_pipeline_last_stage(ignore_virtual=True):
                    # keep all microbatch metrics to be normalized later
                    gb_loss_metrics = []
                    mb_losses = []
                    for x in losses_reduced:
                        loss_metrics = {}
                        for k in x.keys():
                            loss_metrics[k] = x[k] / num_global_batches
                        gb_loss_metrics.append(loss_metrics)
                        loss_metrics["lr"] = curr_lr
                        loss_metrics["wd"] = curr_wd
                        loss_metrics["grad_norm"] = grad_norm
                        loss_metrics["global_valid_seqs"] = global_valid_seqs.item()
                        loss_metrics["global_valid_toks"] = global_valid_toks.item()
                        mb_losses.append(loss_metrics["loss"])

                    torch.distributed.broadcast_object_list(
                        [gb_loss_metrics],
                        src=get_pipeline_model_parallel_last_rank(),
                        group=get_pipeline_model_parallel_group(),
                    )
                else:
                    loss_metrics = [None]  # type: ignore
                    torch.distributed.broadcast_object_list(
                        loss_metrics,
                        src=get_pipeline_model_parallel_last_rank(),
                        group=get_pipeline_model_parallel_group(),
                    )
                    gb_loss_metrics = loss_metrics[0]
                    mb_losses = [x["loss"] for x in gb_loss_metrics]

                all_mb_metrics.extend(gb_loss_metrics)
                losses.append(torch.tensor(mb_losses).sum().item())

        # Aggregate metrics across all microbatches
        mb_metrics = defaultdict(list)
        for m in all_mb_metrics:
            for k, v in m.items():
                mb_metrics[k].append(v)

        with torch.no_grad():
            global_loss = torch.tensor(losses, device="cuda")
            torch.distributed.all_reduce(
                global_loss,
                op=torch.distributed.ReduceOp.SUM,
                group=parallel_state.get_data_parallel_group(),
            )

        metrics = {
            "global_loss": global_loss.cpu(),
            "rank": torch.distributed.get_rank(),
            "all_mb_metrics": dict(mb_metrics),
            "grad_norm": torch.tensor(
                mb_metrics["grad_norm"][-1]
            ).cpu(),  # TODO @sahilj: return an average or something later
        }
        return metrics

    # Temporary fix, 'data' is a kwarg due to some sort of ray bug
    def get_logprobs(
        self, *, data: BatchedDataDict[Any], micro_batch_size: Optional[int] = None
    ) -> BatchedDataDict[LogprobOutputSpec]:
        """Get the logprobs of the model for a batch of data.

        Uses the configured logprob_batch_size to do microbatching.
        Input data is assumed to be right-padded. The method internally converts to
        left-padded format for computation, and returns outputs in right-padded format.
        If micro_batch_size is provided, it will be used instead of the configured
        logprob_batch_size.

        Returns:
          a BatchedDataDict with key "logprobs" and shape [batch_size, sequence_length].
          We use the convention that the logprob of the first token is 0 so that the sequence length is maintained.
          The logprob of input token i is specified at position i in the output logprobs tensor.
        """
        no_grad = torch.no_grad()
        no_grad.__enter__()
        logprob_batch_size = (
            micro_batch_size
            if micro_batch_size is not None
            else self.cfg["logprob_batch_size"]
        )

        # dim 1 is always assumed to be the sequence dim, sanity check this here
        sequence_dim = 1
        input_seq_dim_size = data["input_ids"].shape[sequence_dim]
        for k, v in data.items():
            if torch.is_tensor(v) and len(v.shape) > 1:
                assert v.shape[sequence_dim] == input_seq_dim_size, (
                    f"Dim 1 must be the sequence dim, expected dim 1={input_seq_dim_size} but got shape {v.shape}"
                )

        self.model.eval()

        pp_seq_dim_size = input_seq_dim_size
        pp_rank = get_pipeline_model_parallel_rank()
        pp_grp = get_pipeline_model_parallel_group()
        pp_size = get_pipeline_model_parallel_world_size()

        # if pp_size > 1, we need to pad the full sequence to the max sequence length to maintain a static PP buffer
        if (
            self.cfg["sequence_packing"]["enabled"]
            and self.cfg["megatron_cfg"]["pipeline_model_parallel_size"] > 1
        ):
            _, pad_full_seq_to = (
                data.get_microbatch_iterator_for_packable_sequences_len()
            )
            pp_seq_dim_size = pad_full_seq_to
        else:
            pad_full_seq_to = None

        def forward_step_fn(
            data_iterator: Iterator[BatchedDataDict[Any]], model: GPTModel
        ):
            nonlocal pad_full_seq_to
            data_dict = next(data_iterator).to("cuda")
            if self.cfg["sequence_packing"]["enabled"]:
                original_seq_length = data_dict["input_ids"].shape[1]
                tp_size = self.cfg["megatron_cfg"]["tensor_model_parallel_size"]
                pp_size = self.cfg["megatron_cfg"]["pipeline_model_parallel_size"]
                cp_size = self.cfg["megatron_cfg"]["context_parallel_size"]
                pad_factor = cp_size * 2 * tp_size if cp_size > 1 else tp_size
                input_ids, packed_seq_params, cu_seqlens, cu_seqlens_padded = (
                    _pack_sequences_for_megatron(
                        data_dict["input_ids"].clone(),
                        data_dict["input_lengths"],
                        pad_individual_seqs_to_multiple_of=pad_factor,
                        pad_packed_seq_to=pad_full_seq_to,
                    )
                )
                input_ids = input_ids
                attention_mask, position_ids = None, None
                unpacked_input_ids = data_dict["input_ids"]
            else:
                input_ids = data_dict["input_ids"]
                attention_mask, _, position_ids = get_ltor_masks_and_position_ids(
                    input_ids, 0, False, False, False
                )
                packed_seq_params = None
                unpacked_input_ids = input_ids

            output_tensor = model(
                input_ids,
                position_ids,
                attention_mask,
                packed_seq_params=packed_seq_params,
            )

            def collection_fn(output_tensor):
                stc = time.time()
                tp_grp = get_tensor_model_parallel_group()
                tp_rank = get_tensor_model_parallel_rank()
<<<<<<< HEAD
                if self.cfg["sequence_packing"]["enabled"]:
                    token_logprobs = from_parallel_logits_to_logprobs_packed_sequences(
                        output_tensor,
                        target=input_ids,
                        cu_seqlens=cu_seqlens_padded,
                        unpacked_seqlen=original_seq_length,
                        vocab_start_index=tp_rank * output_tensor.shape[-1],
                        vocab_end_index=(tp_rank + 1) * output_tensor.shape[-1],
                        group=tp_grp,
                        inference_only=True,
                    )
                else:
                    token_logprobs = from_parallel_logits_to_logprobs(
                        output_tensor.to(torch.float32),
                        target=unpacked_input_ids,
                        vocab_start_index=tp_rank * output_tensor.shape[-1],
                        vocab_end_index=(tp_rank + 1) * output_tensor.shape[-1],
                        group=tp_grp,
                        inference_only=True,
                    )
=======
                token_logprobs = from_parallel_logits_to_logprobs(
                    output_tensor.to(torch.float32),
                    target=input_ids,
                    vocab_start_index=tp_rank * output_tensor.shape[-1],
                    vocab_end_index=(tp_rank + 1) * output_tensor.shape[-1],
                    tp_group=tp_grp,
                    inference_only=True,
                )
>>>>>>> ae54cbd4

                # Prepend 0 logprob for first token to maintain same sequence length as input
                token_logprobs = torch.cat(
                    [torch.zeros_like(token_logprobs[:, :1]), token_logprobs], dim=1
                )
                return torch.tensor(0.0), {"logprobs": token_logprobs}

            return output_tensor, collection_fn

        if self.cfg["dynamic_batching"]["enabled"]:
            mb_iterator = data.make_microbatch_iterator_with_dynamic_shapes()
            data_iterator_len = data.get_microbatch_iterator_dynamic_shapes_len()
            micro_batch_size = logprob_batch_size
        elif self.cfg["sequence_packing"]["enabled"]:
            mb_iterator = data.make_microbatch_iterator_for_packable_sequences()
            data_iterator_len, _ = (
                data.get_microbatch_iterator_for_packable_sequences_len()
            )
            micro_batch_size = 1
        else:
            mb_iterator = data.make_microbatch_iterator(logprob_batch_size)
            data_iterator_len = max(1, data.size // logprob_batch_size)
        micro_batch_size = logprob_batch_size

        forward_backward_func = get_forward_backward_func()
        list_of_logprobs = forward_backward_func(
            forward_step_func=forward_step_fn,
            data_iterator=mb_iterator,
            model=self.model,
            num_microbatches=data_iterator_len,
            seq_length=pp_seq_dim_size,
            micro_batch_size=micro_batch_size,
            decoder_seq_length=pp_seq_dim_size,
            forward_only=True,
        )
        if is_pipeline_last_stage(ignore_virtual=True):
            all_log_probs_padded = []
            all_logprobs = [l["logprobs"] for l in list_of_logprobs]
            for lp in all_logprobs:
                padding_needed = input_seq_dim_size - lp.shape[1]
                if padding_needed > 0:
                    lp = torch.nn.functional.pad(
                        lp, (0, padding_needed), mode="constant", value=0.0
                    )
                all_log_probs_padded.append(lp)

            logprobs = torch.cat(all_log_probs_padded, dim=0)
            # broadcast logprobs to first pp rank
            broadcast_tensor(logprobs, torch.distributed.get_rank(), pp_grp)
        else:
            logprobs = broadcast_tensor(
                None, get_pipeline_model_parallel_last_rank(), pp_grp
            )

        no_grad.__exit__(None, None, None)
        return BatchedDataDict[LogprobOutputSpec](logprobs=logprobs).to("cpu")

    @contextmanager
    def use_reference_model(self):
        """Context manager that temporarily swaps the reference model and active model.

        On entry: Moves model to CPU, moves reference_model to CUDA. Swaps the references
        On exit: Restores original references and re-flips cuda/cpu
        """
        ## disable overlap param gather when swapping weights
        if self.should_disable_forward_pre_hook:
            self.disable_forward_pre_hook()

        with torch.no_grad():
            try:
                # Save original references
                model_state_dict = {}
                for name, item in self.model.state_dict().items():
                    if isinstance(item, torch.Tensor):
                        item = item.detach().to(
                            device="cpu", non_blocking=True, copy=True
                        )
                    model_state_dict[name] = item

                self.model.load_state_dict(self.reference_state_dict, strict=True)
                # for name, item in self.reference_state_dict.items():
                # if isinstance(item, torch.Tensor):
                # self.model.state_dict()[name] = item.detach().to(device="cuda", non_blocking=True, copy=True)

                gc.collect()
                torch.cuda.empty_cache()

                # - self.model is the original reference_model, now on CUDA
                # - self.reference_model is the original model, now on CPU
                yield

            finally:
                # Restore original references and device placement
                self.model.load_state_dict(model_state_dict, strict=True)
                # for name, item in model_state_dict.items():
                # if isinstance(item, torch.Tensor):
                # item = item.detach().to(device="cuda", non_blocking=True, copy=True)
                # self.model.state_dict()[name] = item

                gc.collect()
                torch.cuda.empty_cache()

                ## re-enable overlap param gather after weight swap
                if self.should_disable_forward_pre_hook:
                    self.enable_forward_pre_hook()

    # Temporary fix, 'data' is a kwarg due to some sort of ray bug
    def get_reference_policy_logprobs(
        self, *, data: BatchedDataDict[Any], micro_batch_size: Optional[int] = None
    ) -> BatchedDataDict[ReferenceLogprobOutputSpec]:
        """Get the logprobs from thereference policy for a batch of data.

        If micro_batch_size is provided, it will be used instead of the configured
        logprob_batch_size.

        Returns:
          a BatchedDataDict with key "reference_logprobs" and shape [batch_size, sequence_length].
          We use the convention that the logprob of the first token is 0 so that the sequence length is maintained.
          The logprob of input token i is specified at position i in the output logprobs tensor.
        """
        with self.use_reference_model():
            reference_logprobs = self.get_logprobs(
                data=data, micro_batch_size=micro_batch_size
            )

        return_data = BatchedDataDict[ReferenceLogprobOutputSpec]()
        return_data["reference_logprobs"] = reference_logprobs["logprobs"].cpu()
        return return_data

    def generate(
        self, *, data: BatchedDataDict[GenerationDatumSpec], greedy: bool = False
    ) -> BatchedDataDict[GenerationOutputSpec]:
        """Generate a batch of data using huggingface framework generation.

        Args:
            data: BatchedDataDict containing input_ids and input_lengths tensors
        Returns:
            BatchedDataDict conforming to GenerationOutputSpec:
                - output_ids: input + generated token IDs
                - logprobs: Log probabilities for each token
                - generation_lengths: Lengths of each response
        """
        no_grad = torch.no_grad()
        no_grad.__enter__()
        self.model.config.flash_decode = True
        # Verify input is right padded
        assert isinstance(data, BatchedDataDict), (
            f"data must be a BatchedDataDict, got type: {type(data)}"
        )
        assert "input_ids" in data and "input_lengths" in data, (
            f"input_ids and input_lengths must be present in the BatchedDataDict, got keys: {data.keys()}"
        )
        is_right_padded, error_msg = verify_right_padding(
            data, pad_value=self.tokenizer.pad_token_id
        )
        if not is_right_padded:
            warnings.warn(
                f"Input to Megatron Generation worker is not properly right-padded: {error_msg}"
            )

        model_cfg = self.megatron_cfg.model_config
        inference_wrapper_config = InferenceWrapperConfig(
            hidden_size=model_cfg.hidden_size,
            inference_batch_times_seqlen_threshold=1000000,
            fp32_residual_connection=model_cfg.fp32_residual_connection,
            params_dtype=model_cfg.params_dtype,
            padded_vocab_size=self.final_padded_vocab_size,  # Use the potentially updated value
            inference_max_seq_length=self.cfg["generation"]["max_new_tokens"],  # type: ignore
            inference_max_requests=self.cfg["generation_batch_size"],
        )

        from megatron.core.inference.contexts import StaticInferenceContext
        from megatron.core.inference.model_inference_wrappers.gpt.gpt_inference_wrapper import (
            GPTInferenceWrapper,
        )

        inference_context = StaticInferenceContext.from_config(inference_wrapper_config)

        inference_wrapped_model = GPTInferenceWrapper(
            self.model, inference_wrapper_config, inference_context
        )
        text_generation_controller = TextGenerationController(
            inference_wrapped_model=inference_wrapped_model,
            tokenizer=self.megatron_tokenizer,
        )
        inference_engine = StaticInferenceEngine(
            text_generation_controller=text_generation_controller,
            max_batch_size=self.cfg["generation_batch_size"],
        )

        # detokenize the prompts
        # detokenized_prompts = [
        # self.tokenizer.decode(prompt)
        # for prompt in data.get("input_ids")
        # ]
        # apply chat template
        out = run_mcore_engine(
            engine=inference_engine,
            # prompts = detokenized_prompts,
            prompt_tokens_tensor=data["input_ids"],
            prompt_lengths_tensor=data["input_lengths"],
            tokens_to_generate=self.cfg["generation"]["max_new_tokens"]  # type: ignore
            - data["input_ids"].size(1),
        )
        # print(out)

        input_lengths = data["input_lengths"]
        # pad the out "tokens" and "logprobs" and make them into tensors from lists
        batch_size = data["input_ids"].size(0)
        max_seq_len = max([len(tokens) for tokens in out["tokens"]])

        # Create padded tensors for tokens and logprobs
        output_ids_padded = torch.full(
            (batch_size, max_seq_len),
            self.tokenizer.pad_token_id,
            dtype=torch.long,
            device=data["input_ids"].device,
        )

        logprobs_padded = torch.zeros(
            (batch_size, max_seq_len),
            dtype=torch.float,
            device=data["input_ids"].device,
        )

        # Fill in the padded tensors with actual values
        for i in range(batch_size):
            seq_len = len(out["tokens"][i])
            output_ids_padded[i, :seq_len] = torch.tensor(
                out["tokens"][i], dtype=torch.long, device=data["input_ids"].device
            )

            logprob_len = len(out["logprobs"][i])
            logprobs_padded[i, 1 : logprob_len + 1] = torch.tensor(
                out["logprobs"][i],
                dtype=torch.float,
                device=data["input_ids"].device,
            )

        out_dict = {
            "output_ids": output_ids_padded,
            "logprobs": logprobs_padded,
            "generation_lengths": torch.tensor(
                [len(o) - input_lengths[i] for i, o in enumerate(out["logprobs"])]
            ),
            "unpadded_sequence_lengths": torch.tensor(
                [len(o) for o in out["logprobs"]]
            ),
        }

        self.model.config.flash_decode = False
        no_grad.__exit__(None, None, None)
        return BatchedDataDict.from_batches([out_dict]).to("cpu")

    def zero_out_weights(self):
        """Zero out the weights of the model."""
        pass

    def report_device_id(self) -> str:
        """Report the UUID of the current CUDA device using NVML.

        Returns:
            str: UUID of the device in the format "GPU-xxxxx"
        """
        from nemo_rl.utils.nvml import get_device_uuid

        # Get current device index from torch
        device_idx = torch.cuda.current_device()
        # Get device UUID using NVML
        return get_device_uuid(device_idx)

    def prepare_weights_for_ipc(self) -> tuple[list[tuple[str, int]], float]:
        """Prepare Megatron model weights for IPC transfer to vLLM.

        Collects information about weight tensors (names and sizes).
        Returns a list of (parameter_name, size_in_bytes) tuples.
        """
        from nemo_rl.utils.nvml import get_free_memory_bytes

        no_grad = torch.no_grad()
        no_grad.__enter__()
        # Ensure model is in evaluation mode
        self.model.eval()

        # Get parallel info
        tp_group = parallel_state.get_tensor_model_parallel_group()
        tp_world_size = torch.distributed.get_world_size(tp_group)
        tp_group_rank_ids = get_process_group_ranks(tp_group)

        pp_group = parallel_state.get_pipeline_model_parallel_group()
        pp_world_size = torch.distributed.get_world_size(pp_group)
        pp_group_rank_ids = get_process_group_ranks(pp_group)

        # Collect parameter info
        param_info = []

        # Dictionary of modules we can quickly look up to check if a module has TP
        named_modules_dict = dict(self.model.named_modules())

        # Process each parameter in the model
        # state_dict includes parameters and persistent buffers
        for name, param in self.model.state_dict().items():
            # Skip _extra_state entries (these are metadata, not actual weights)
            if "_extra_state" in name:
                continue

            shape = list(param.shape)
            tp_dim = get_tp_dim(self.model, name, named_modules_dict)
            if tp_dim is not None:
                tp_rank_ids = tuple(sorted(tp_group_rank_ids))
                shape[tp_dim] *= len(tp_rank_ids)
            else:
                tp_rank_ids = (torch.distributed.get_rank(),)

            pp_rank_ids = tuple(sorted(pp_group_rank_ids))

            # Calculate size for this parameter
            prec_to_bytes = {
                torch.bfloat16: 2,
                torch.float16: 2,
                torch.float32: 4,
            }
            scale = prec_to_bytes[self.dtype] / prec_to_bytes[param.dtype]
            size_in_bytes = (
                param.element_size()
                * param.numel()
                * len(tp_rank_ids)
                * len(pp_rank_ids)
                * scale
            )
            param_info.append(
                (
                    (
                        name,
                        tuple(shape),
                        param.dtype,
                    ),
                    size_in_bytes,
                )
            )
        # Gather parameter info from all pipeline parallel ranks to ensure complete coverage
        pp_group = parallel_state.get_pipeline_model_parallel_group()
        pp_world_size = torch.distributed.get_world_size(pp_group)

        # Gather all parameter info from all PP ranks
        pp_gathered_param_infos = [None] * pp_world_size
        torch.distributed.all_gather_object(
            pp_gathered_param_infos, param_info, group=pp_group
        )
        pp_gathered_param_infos = [x for y in pp_gathered_param_infos for x in y]  # type: ignore

        all_param_infos = pp_gathered_param_infos

        # Merge all parameter infos, keeping only unique parameter names
        merged_param_info = []
        seen_params = set()

        for name, size in all_param_infos:
            if name not in seen_params:
                merged_param_info.append((name, size))
                seen_params.add(name)

        # Update param_info with the merged information
        param_info = merged_param_info

        print(f"Prepared {len(param_info)} tensors for IPC transfer")
        no_grad.__exit__(None, None, None)

        # Collect current available memory for refit
        ## Get current device index from torch
        device_idx = torch.cuda.current_device()
        ## Get device free memory using NVML
        total_available_bytes = get_free_memory_bytes(device_idx)
        ## Use 80% of the free memory for safety
        total_available_bytes *= 0.8

        return param_info, total_available_bytes

    # Temporary fix, 'keys' is a kwarg due to some sort of ray bug
    def get_weights_ipc_handles(self, *, keys: list[str]) -> dict[str, Any]:
        """Get IPC handles for the requested Megatron model weights.

        Args:
            keys: List of parameter names to get handles for
        Returns:
            Dict mapping device UUID to list of (mapped_key, handle) tuples
        """
        gathered_megatron_params = gather_params(
            self.model,
            keys,
        )
        gathered_hf_params = self.megatron_to_hf_converter.convert(
            gathered_megatron_params, self.model.config
        )

        # Get device UUID for IPC handles
        device_uuid = self.report_device_id()
        from torch.multiprocessing.reductions import reduce_tensor

        # Create IPC handles for each parameter
        all_handles = []
        for key, tensor in gathered_hf_params.items():
            handle = reduce_tensor(tensor.detach())
            all_handles.append((key, handle))

        # Store references to avoid premature garbage collection
        self._held_gather_buffer = gathered_hf_params
        shapes = {}
        for key, tensor in gathered_hf_params.items():
            shapes[key] = tensor.shape

        return {device_uuid: all_handles}

    def prepare_for_lp_inference(self):
        self.model = self.move_model(self.model, "cuda", move_grads=False)
        self.model.eval()
        self.offload_before_refit()

    def prepare_for_training(self, *args, **kwargs):
        # onload models and optimizer state to cuda
        self.model = self.move_model(
            self.model, "cuda", move_grads=True, move_params=True
        )
        self.model.train()

        # Move optimizer state to CUDA if it exists
        if hasattr(self, "optimizer") and self.optimizer is not None:
            if isinstance(self.optimizer, ChainedOptimizer):
                optimizer_state = self.optimizer.state
            else:
                optimizer_state = self.optimizer._get_state()
            for _, state in optimizer_state.items():
                for k, v in state.items():
                    if torch.is_tensor(v) and not v.is_cuda:
                        state[k] = v.to("cuda")

        torch.cuda.empty_cache()

    def offload_before_refit(self):
        """Offload the optimizer and buffers to the CPU."""
        no_grad = torch.no_grad()
        no_grad.__enter__()
        allocated = torch.cuda.memory_allocated() / (1024**3)  # Convert to GB
        reserved = torch.cuda.memory_reserved() / (1024**3)  # Convert to GB
        print(
            f"GPU Memory before optimizer offload: {allocated:.2f}GB allocated, {reserved:.2f}GB reserved"
        )
        self.model = self.move_model(
            self.model, "cpu", move_params=False, move_grads=True
        )  # get rid of grad buffers
        torch.randn(1).cuda()  # wake up torch allocator
        if hasattr(self, "optimizer") and self.optimizer is not None:
            # Iterate through the state dictionaries for each parameter group
            if isinstance(self.optimizer, ChainedOptimizer):
                optimizer_state = self.optimizer.state
            else:
                optimizer_state = self.optimizer._get_state()
            for _, state in optimizer_state.items():
                # Iterate through the state items (e.g., momentum, variance) for a parameter
                for k, v in state.items():
                    # Check if the item is a tensor and on the GPU
                    if torch.is_tensor(v) and v.is_cuda:
                        # Move the tensor to CPU and update the state dictionary
                        state[k] = v.to("cpu")

        gc.collect()
        torch.cuda.empty_cache()

        # Print memory stats after offloading
        allocated = torch.cuda.memory_allocated() / (1024**3)  # Convert to GB
        reserved = torch.cuda.memory_reserved() / (1024**3)  # Convert to GB
        print(
            f"GPU Memory after optimizer offload: {allocated:.2f}GB allocated, {reserved:.2f}GB reserved"
        )
        no_grad.__exit__(None, None, None)

    def offload_after_refit(self):
        no_grad = torch.no_grad()
        no_grad.__enter__()
        # Offload as much as possible on the CPU
        self.model = self.move_model(self.model, "cpu")
        self.model.eval()
        torch.randn(1).cuda()  # wake up torch allocator
        self.offload_before_refit()  # rerun the old offload function

        if self._held_gather_buffer is not None:
            del self._held_gather_buffer
            self._held_gather_buffer = None

        gc.collect()
        torch.cuda.empty_cache()

        allocated = torch.cuda.memory_allocated() / (1024**3)  # Convert to GB
        reserved = torch.cuda.memory_reserved() / (1024**3)  # Convert to GB
        print(
            f"GPU Memory after refit complete: {allocated:.2f}GB allocated, {reserved:.2f}GB reserved"
        )
        no_grad.__exit__(None, None, None)

    @torch.no_grad()
    def move_model(self, model, device: str, move_params=True, move_grads=True):
        # move all param and grad buffers to the device
        if isinstance(model, DistributedDataParallel):
            # DDP case
            for buffer_idx in range(len(model.buffers)):
                if device == "cpu":
                    model.buffers[buffer_idx].offload_to_cpu(
                        move_params=move_params, move_grads=move_grads
                    )
                elif device == "cuda":
                    model.buffers[buffer_idx].reload_from_cpu(
                        move_params=move_params, move_grads=move_grads
                    )
                else:
                    raise ValueError(
                        f"Invalid device: {device}. Only strings 'cpu' and 'cuda' are supported."
                    )
        elif isinstance(model, custom_FSDP):
            if device == "cpu":
                model.param_and_grad_buffer.offload_to_cpu(move_params, move_grads)
            elif device == "cuda":
                model.param_and_grad_buffer.reload_from_cpu(
                    move_params=move_params, move_grads=move_grads
                )
            else:
                raise ValueError(
                    f"Invalid device: {device}. Only strings 'cpu' and 'cuda' are supported."
                )
        else:
            # Ordinary offload case
            if move_params:
                for name, param in model.state_dict().items():
                    new_state_dict = {}
                    for name, item in model.state_dict().items():
                        if isinstance(item, torch.Tensor):
                            item = item.detach().to(
                                device=device, non_blocking=True, copy=True
                            )
                        new_state_dict[name] = item
                    model.load_state_dict(new_state_dict)
        return model

    def save_checkpoint(
        self,
        weights_path: str,
        optimizer_path: Optional[str] = None,
        **kwargs,
    ):
        """Save a training checkpoint.

        Args:
            weights_path: The specific directory path where the checkpoint will be saved.
            optimizer_path: If not None, optimizer and scheduler states are saved if they exist.
        """
        if not torch.distributed.is_initialized():
            raise RuntimeError(
                "Distributed process group is not initialized. Cannot save checkpoint."
            )

        if self.mcore_state is None or self.model is None:
            raise RuntimeError(
                "Megatron core state or model is not initialized. Cannot save checkpoint."
            )

        original_save_path = self.mcore_state.cfg.checkpoint_config.save
        # save_dir = os.path.dirname(weights_path)
        release_name = os.path.basename(weights_path)

        try:
            maybe_finalize_async_save(
                ckpt_cfg=self.mcore_state.cfg.checkpoint_config, blocking=False
            )
            self.mcore_state.cfg.checkpoint_config.save = weights_path

            optimizer_to_save = None
            scheduler_to_save = None

            if optimizer_path is not None:
                if self.optimizer is not None:
                    optimizer_to_save = self.optimizer
                if self.scheduler is not None:
                    scheduler_to_save = self.scheduler

            # Ensure model is in eval mode for consistent saving, unless actively training
            # This is a common practice, though NeMo's save might handle this.
            # For safety, if not in training loop, setting to eval.
            is_training = self.model.training
            if not is_training:
                self.model.eval()

            save_checkpoint(
                state=self.mcore_state,
                model=[self.model],
                optimizer=optimizer_to_save,
                opt_param_scheduler=scheduler_to_save,
                num_floating_point_operations_so_far=self.mcore_state.train_state.floating_point_operations_so_far,
                checkpointing_context=self.checkpointing_context,
            )
            print(f"Saved checkpoint to {weights_path}")
            maybe_finalize_async_save(
                ckpt_cfg=self.mcore_state.cfg.checkpoint_config,
                blocking=True,
                terminate=True,
            )

            if not is_training:  # Restore training state if it was changed
                self.model.train()

        except Exception as e:
            print(f"Failed to save checkpoint to {weights_path}: {e}")
            raise
        finally:
            self.mcore_state.cfg.checkpoint_config.save = original_save_path

    def load_checkpoint(self, weights_path: str, optimizer_path: Optional[str] = None):
        """Load a training checkpoint.

        Args:
            weights_path: The exact directory path from which to load the checkpoint.
            optimizer_path: If not None, attempts to load optimizer and scheduler states
                            if self.optimizer and self.scheduler are initialized.
        """
        raise NotImplementedError(
            "Loading checkpoints outside of the init function is not yet implemented for Megatron policy."
        )

    def shutdown(self):
        """Shutdown the policy."""
        pass

    def start_gpu_profiling(self) -> None:
        """Start GPU profiling."""
        torch.cuda.profiler.start()

    def stop_gpu_profiling(self) -> None:
        """Stop GPU profiling."""
        torch.cuda.profiler.stop()<|MERGE_RESOLUTION|>--- conflicted
+++ resolved
@@ -1003,7 +1003,6 @@
                 stc = time.time()
                 tp_grp = get_tensor_model_parallel_group()
                 tp_rank = get_tensor_model_parallel_rank()
-<<<<<<< HEAD
                 if self.cfg["sequence_packing"]["enabled"]:
                     token_logprobs = from_parallel_logits_to_logprobs_packed_sequences(
                         output_tensor,
@@ -1021,19 +1020,9 @@
                         target=unpacked_input_ids,
                         vocab_start_index=tp_rank * output_tensor.shape[-1],
                         vocab_end_index=(tp_rank + 1) * output_tensor.shape[-1],
-                        group=tp_grp,
+                        tp_group=tp_grp,
                         inference_only=True,
                     )
-=======
-                token_logprobs = from_parallel_logits_to_logprobs(
-                    output_tensor.to(torch.float32),
-                    target=input_ids,
-                    vocab_start_index=tp_rank * output_tensor.shape[-1],
-                    vocab_end_index=(tp_rank + 1) * output_tensor.shape[-1],
-                    tp_group=tp_grp,
-                    inference_only=True,
-                )
->>>>>>> ae54cbd4
 
                 # Prepend 0 logprob for first token to maintain same sequence length as input
                 token_logprobs = torch.cat(
