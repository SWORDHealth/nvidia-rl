# Copyright (c) 2025, NVIDIA CORPORATION.  All rights reserved.
#
# Licensed under the Apache License, Version 2.0 (the "License");
# you may not use this file except in compliance with the License.
# You may obtain a copy of the License at
#
#     http://www.apache.org/licenses/LICENSE-2.0
#
# Unless required by applicable law or agreed to in writing, software
# distributed under the License is distributed on an "AS IS" BASIS,
# WITHOUT WARRANTIES OR CONDITIONS OF ANY KIND, either express or implied.
# See the License for the specific language governing permissions and
# limitations under the License.
from functools import partial
<<<<<<< HEAD
from typing import Iterable, Optional
=======
from typing import Any, Iterator
>>>>>>> c0927f09

import torch
import torch.distributed as dist
from megatron.core.models.gpt import GPTModel
from megatron.core.parallel_state import (
    get_tensor_model_parallel_group,
    get_tensor_model_parallel_rank,
<<<<<<< HEAD
    get_context_parallel_world_size,
    get_context_parallel_rank,
    get_pipeline_model_parallel_rank
)
from megatron.training.utils import get_ltor_masks_and_position_ids
from nemo.tron.state import GlobalState
from megatron.core.packed_seq_params import PackedSeqParams

from nemo_rl.algorithms.loss_functions import LossFunction, SequencePackingLossWrapper


def _pack_sequences_for_megatron(
    input_ids: torch.Tensor,
    seq_lengths: torch.Tensor,
    pad_individual_seqs_to_multiple_of: int = 1,
    pad_packed_seq_to: Optional[int] = None,
) -> tuple[torch.Tensor, PackedSeqParams, torch.Tensor, Optional[torch.Tensor]]:
    """Pack sequences for Megatron model processing with optional context parallelism.
    
    Args:
        input_ids: Input token IDs [batch_size, seq_length]
        seq_lengths: Actual sequence lengths for each sample [batch_size]
        pad_individual_seqs_to_multiple_of: Pad individual sequences to a multiple of this value
        pad_packed_seq_to: Pad packed sequences to this value
        
    Returns:
        Tuple of:
        - packed_input_ids: Packed input tensor [1, T]
        - packed_seq_params: PackedSeqParams object
        - cu_seqlens: Cumulative sequence lengths
        - cu_seqlens_padded: Padded cumulative sequence lengths (if CP > 1)
    """
    batch_size = input_ids.shape[0]
    
    # Build cumulative sequence lengths (cu_seqlens) and extract valid tokens
    cu_seqlens = [0]
    cu_seqlens_padded = [0] if pad_individual_seqs_to_multiple_of > 1 or pad_packed_seq_to is not None else None
    valid_tokens = []
    
    pad_factor = pad_individual_seqs_to_multiple_of
    
    for b in range(batch_size):
        seq_len = seq_lengths[b].item() if torch.is_tensor(seq_lengths[b]) else seq_lengths[b]
        
        # Extract valid tokens for this sequence
        valid_tokens.append(input_ids[b, :seq_len])
        
        # Update cumulative sequence lengths
        cu_seqlens.append(cu_seqlens[-1] + seq_len)
        
        # For context parallelism, track padded sequence lengths
        if pad_factor > 1 or pad_packed_seq_to is not None:
            # Pad sequence length to multiple of (cp_size * 2)
            padded_seq_len = ((seq_len + pad_factor - 1) // pad_factor) * pad_factor
            cu_seqlens_padded.append(cu_seqlens_padded[-1] + padded_seq_len)
    
    # Convert to tensors
    cu_seqlens = torch.tensor(cu_seqlens, dtype=torch.int32, device=input_ids.device)
    if pad_factor > 1 or pad_packed_seq_to is not None:
        cu_seqlens_padded = torch.tensor(cu_seqlens_padded, dtype=torch.int32, device=input_ids.device)
        if pad_packed_seq_to is not None:
            cu_seqlens_padded[-1] = pad_packed_seq_to
    
    # Calculate max sequence length (padded if using CP)
    if pad_factor > 1 or (pad_packed_seq_to is not None):
        seq_lens_padded = cu_seqlens_padded[1:] - cu_seqlens_padded[:-1]
        max_seqlen = seq_lens_padded.max().item()
    else:
        seq_lens = cu_seqlens[1:] - cu_seqlens[:-1]
        max_seqlen = seq_lens.max().item()
    
   
    # Concatenate all valid tokens
    # If using individual padding, we need to pad individual sequences
    if pad_factor > 1:
        padded_tokens = []
        for b in range(batch_size):
            seq_len = seq_lengths[b].item() if torch.is_tensor(seq_lengths[b]) else seq_lengths[b]
            padded_seq_len = ((seq_len + pad_factor - 1) // pad_factor) * pad_factor
            
            # Pad this sequence to the required length
            seq_tokens = input_ids[b, :seq_len]
            if padded_seq_len > seq_len:
                # Pad with zeros (or use a padding token if available)
                padding = torch.zeros(padded_seq_len - seq_len, dtype=seq_tokens.dtype, device=seq_tokens.device)
                seq_tokens = torch.cat([seq_tokens, padding])
            
            padded_tokens.append(seq_tokens)
        
        # Concatenate all padded tokens
        # For 'thd' format, the shape should be [1, T] where T is total tokens
        packed_input_ids = torch.cat(padded_tokens, dim=0).unsqueeze(0)
    else:
        # No individual padding, just concatenate valid tokens
        # For 'thd' format, the shape should be [1, T] where T is total tokens
        packed_input_ids = torch.cat(valid_tokens, dim=0).unsqueeze(0)
    
    if pad_packed_seq_to is not None:
        packed_input_ids = torch.cat([packed_input_ids, torch.zeros(1, pad_packed_seq_to - packed_input_ids.shape[1], dtype=packed_input_ids.dtype, device=packed_input_ids.device)], dim=1)
    
    if cu_seqlens_padded is None:
        cu_seqlens_padded = cu_seqlens.clone()
        
    packed_seq_params = PackedSeqParams(
        cu_seqlens_q=cu_seqlens,
        cu_seqlens_kv=cu_seqlens,
        cu_seqlens_q_padded=cu_seqlens_padded,
        cu_seqlens_kv_padded=cu_seqlens_padded,
        max_seqlen_q=int(max_seqlen),
        max_seqlen_kv=int(max_seqlen),
        qkv_format='thd',
    )
 
    return packed_input_ids.contiguous(), packed_seq_params, cu_seqlens, cu_seqlens_padded


def _unpack_sequences_from_megatron(
    output_tensor: torch.Tensor,
    seq_lengths: torch.Tensor,
    cu_seqlens: torch.Tensor,
    cu_seqlens_padded: Optional[torch.Tensor],
    original_batch_size: int,
    original_seq_length: int,
) -> torch.Tensor:
    """Unpack sequences from Megatron output format.
    
    Args:
        output_tensor: Packed output tensor [1, T, vocab_size]
        seq_lengths: Actual sequence lengths for each sample
        cu_seqlens: Cumulative sequence lengths
        cu_seqlens_padded: Padded cumulative sequence lengths (if CP was used)
        original_batch_size: Original batch size
        original_seq_length: Original maximum sequence length
        
    Returns:
        Unpacked output tensor [batch_size, seq_length, vocab_size]
    """
    # Remove the batch dimension to get [T, vocab_size]
    output_tensor = output_tensor.squeeze(0)
    
    # Create a padded output tensor with original shape
    vocab_size = output_tensor.shape[-1]
    unpacked_output = torch.zeros(
        (original_batch_size, original_seq_length, vocab_size),
        dtype=output_tensor.dtype,
        device=output_tensor.device
    )
    
    # Get context parallel size to determine which cu_seqlens to use
    cp_size = get_context_parallel_world_size()
    
    # Fill in the unpacked output tensor with valid tokens
    for b in range(original_batch_size):
        # Get actual sequence length for this sample
        seq_len = seq_lengths[b].item() if torch.is_tensor(seq_lengths[b]) else seq_lengths[b]
        
        if cp_size > 1 and cu_seqlens_padded is not None:
            # When using CP, we need to account for padding
            # Calculate the padded sequence boundaries
            pad_factor = cp_size * 2
            padded_seq_len = ((seq_len + pad_factor - 1) // pad_factor) * pad_factor
            start_idx = cu_seqlens_padded[b].item()
            
            # Only copy the valid tokens (not the padding)
            unpacked_output[b, :seq_len] = output_tensor[start_idx:start_idx + seq_len]
        else:
            # No CP, use regular cu_seqlens
            start_idx = cu_seqlens[b].item()
            end_idx = cu_seqlens[b + 1].item()
            
            # Copy the valid tokens to the unpacked tensor
            unpacked_output[b, :seq_len] = output_tensor[start_idx:end_idx]
    
    return unpacked_output
=======
)
from megatron.training.utils import get_ltor_masks_and_position_ids
from nemo.tron.state import GlobalState

from nemo_rl.algorithms.loss_functions import LossFunction
from nemo_rl.distributed.batched_data_dict import BatchedDataDict
>>>>>>> c0927f09


def forward_step_arbitrary_loss(
    state: GlobalState,
    global_valid_seqs: torch.Tensor,
    global_valid_toks: torch.Tensor,
<<<<<<< HEAD
    data_iterator: Iterable,
    model: GPTModel,
    loss_fn: LossFunction,
    pack_sequences: bool = False,
    seq_length_key: Optional[str] = None,
    pad_individual_seqs_to_multiple_of: int = 1,
    pad_full_seq_to: Optional[int] = None, 
=======
    data_iterator: Iterator[BatchedDataDict[Any]],
    model: GPTModel,
    loss_fn: LossFunction,
>>>>>>> c0927f09
):
    """Forward training step with support for packed sequences and context parallelism.

    Args:
        state (GlobalState): Global state for the run
        global_valid_seqs: Global count of valid sequences
        global_valid_toks: Global count of valid tokens
        data_iterator: Input data iterator
        model (GPTModel): The GPT Model
        loss_fn (LossFunction): Loss function to apply
<<<<<<< HEAD
        pack_sequences (bool): Whether to pack sequences for efficiency
        seq_length_key (Optional[str]): Key in data_dict containing actual sequence lengths
        
    Notes on packed sequences with context parallelism (CP):
        - When CP > 1, each sequence is padded to a multiple of (cp_size * 2)
        - The factor of 2 ensures load balancing for causal attention
        - cu_seqlens tracks actual sequence boundaries
        - cu_seqlens_padded tracks padded sequence boundaries for CP
        - TransformerEngine automatically distributes tokens across CP ranks
        - Requires TransformerEngine >= 1.10 for CP support
=======
>>>>>>> c0927f09
    """
    straggler_timer = state.straggler_timer

    with straggler_timer(bdata=True):
        data_dict = next(data_iterator).to("cuda")
        input_ids = data_dict["input_ids"]
<<<<<<< HEAD
        attention_mask = None
        position_ids = None
        packed_seq_params = None
        
        original_batch_size = input_ids.shape[0]
        original_seq_length = input_ids.shape[1]
        seq_lengths = None  # Will be set if using packed sequences
        cu_seqlens = None
        cu_seqlens_padded = None
        
        if pack_sequences:
            # For packed sequences with padded input, we need sequence lengths
            assert seq_length_key is not None, "seq_length_key must be provided for packed sequences"
            assert seq_length_key in data_dict, f"{seq_length_key} not found in data_dict"
            
            # Get sequence lengths and context parallel size
            seq_lengths = data_dict[seq_length_key]
            
            # Pack sequences
            input_ids, packed_seq_params, cu_seqlens, cu_seqlens_padded = _pack_sequences_for_megatron(
                input_ids, seq_lengths, pad_individual_seqs_to_multiple_of, pad_full_seq_to
            )
            
            # For packed sequences, position_ids and attention_mask are typically None
            # The PackedSeqParams handles all necessary sequence information
            position_ids = None
            attention_mask = None
            # print(f"input_ids: {input_ids.shape}")
            # print(f"packed_seq_params: {packed_seq_params}")
        else:
            attention_mask, _, position_ids = get_ltor_masks_and_position_ids(
                input_ids, 0, False, False, False
            )

    with straggler_timer:
        output_tensor = model(input_ids, position_ids, attention_mask, packed_seq_params=packed_seq_params)
        
        # Unpack the output tensor if we did packed sequences
        if pack_sequences and packed_seq_params is not None:
            # remove padding
            loss_fn = SequencePackingLossWrapper(loss_fn, packed_seq_params)
        
=======
        attention_mask, _, position_ids = get_ltor_masks_and_position_ids(
            input_ids, 0, False, False, False
        )

    with straggler_timer:
        output_tensor = model(input_ids, position_ids, attention_mask)

>>>>>>> c0927f09
        loss_data = data_dict

    return output_tensor, partial(
        loss_fn,
        data=loss_data,
        global_valid_seqs=global_valid_seqs,
        global_valid_toks=global_valid_toks,
        vocab_parallel_rank=get_tensor_model_parallel_rank(),
        vocab_parallel_group=get_tensor_model_parallel_group(),
    )


def broadcast_tensor(
    tensor: torch.Tensor | None, src_rank: int, group: dist.ProcessGroup
<<<<<<< HEAD
):
=======
) -> torch.Tensor:
>>>>>>> c0927f09
    """Broadcasts a tensor from src_rank to all ranks in the group using broadcast_object_list for metadata.

    Handles the case where the input tensor might be None on non-source ranks.
    If the input tensor is provided on non-source ranks, it must have the
    correct shape and dtype matching the tensor on the source rank.

    Args:
        tensor: The tensor to broadcast on the source rank. Can be None on
                non-source ranks (will be created with correct shape/dtype).
                If not None on non-source ranks, it's used as the buffer
                for the broadcast and must match the source tensor's metadata.
        src_rank (int): The global rank of the source process.
        group: The process group for communication.

    Returns:
        torch.Tensor: The broadcasted tensor. On non-source ranks, this will
                      be the tensor received from the source.

    Raises:
        ValueError: If the tensor is None on the source rank, or if a tensor
                    provided on a non-source rank has mismatched shape/dtype/device.
        TypeError: If broadcasting metadata fails (e.g., due to pickling issues).
    """
    rank = dist.get_rank()
    # Assume operations happen on the default CUDA device for the rank
    # TODO: Consider making device explicit if needed, e.g., derive from tensor on src
    device = torch.cuda.current_device()

    # 1. Broadcast metadata (shape and dtype) using broadcast_object_list
    if rank == src_rank:
        if tensor is None:
            raise ValueError(f"Rank {rank} is source ({src_rank}) but tensor is None.")
        # Package metadata into a list containing shape and dtype
        metadata = [tensor.shape, tensor.dtype]
        object_list = [metadata]
    else:
        # Placeholder for receiving the object on non-source ranks
        object_list = [None]

    # Broadcast the list containing the metadata object
    # This relies on the underlying distributed backend supporting object serialization (pickle)
    try:
        dist.broadcast_object_list(object_list, src=src_rank, group=group)
    except Exception as e:
        # Catch potential issues with pickling or backend support
        raise TypeError(
            f"Failed to broadcast tensor metadata using broadcast_object_list: {e}"
        ) from e

    # All ranks now have the metadata in object_list[0]
    received_shape, received_dtype = object_list[0]

    # 2. Prepare tensor buffer on non-source ranks
    if rank != src_rank:
        if tensor is None:
            # Create tensor if it wasn't provided by the caller
            tensor = torch.empty(received_shape, dtype=received_dtype, device=device)
        else:
            # Validate the tensor provided by the caller on the non-source rank
            if tensor.shape != received_shape:
                raise ValueError(
                    f"Rank {rank}: Provided tensor has shape {tensor.shape}, "
                    f"but source rank {src_rank} is broadcasting shape {received_shape}."
                )
            if tensor.dtype != received_dtype:
                raise ValueError(
                    f"Rank {rank}: Provided tensor has dtype {tensor.dtype}, "
                    f"but source rank {src_rank} is broadcasting dtype {received_dtype}."
                )
            # Ensure the provided tensor is on the correct device
            # Compare torch.device objects directly for accuracy
            if tensor.device != torch.device(device):
                raise ValueError(
                    f"Rank {rank}: Provided tensor is on device {tensor.device}, "
                    f"but expected broadcast device is {device}."
                )

    # 3. Broadcast the actual tensor data
    # The tensor object (either original on src, newly created, or validated user-provided on non-src)
    # must exist on all ranks before calling broadcast.
    # `dist.broadcast` operates in-place on the provided tensor object.
    dist.broadcast(tensor, src=src_rank, group=group)

    return tensor<|MERGE_RESOLUTION|>--- conflicted
+++ resolved
@@ -12,28 +12,22 @@
 # See the License for the specific language governing permissions and
 # limitations under the License.
 from functools import partial
-<<<<<<< HEAD
-from typing import Iterable, Optional
-=======
-from typing import Any, Iterator
->>>>>>> c0927f09
+from typing import Any, Iterator, Optional
 
 import torch
 import torch.distributed as dist
 from megatron.core.models.gpt import GPTModel
+from megatron.core.packed_seq_params import PackedSeqParams
 from megatron.core.parallel_state import (
+    get_context_parallel_world_size,
     get_tensor_model_parallel_group,
     get_tensor_model_parallel_rank,
-<<<<<<< HEAD
-    get_context_parallel_world_size,
-    get_context_parallel_rank,
-    get_pipeline_model_parallel_rank
 )
 from megatron.training.utils import get_ltor_masks_and_position_ids
 from nemo.tron.state import GlobalState
-from megatron.core.packed_seq_params import PackedSeqParams
 
 from nemo_rl.algorithms.loss_functions import LossFunction, SequencePackingLossWrapper
+from nemo_rl.distributed.batched_data_dict import BatchedDataDict
 
 
 def _pack_sequences_for_megatron(
@@ -43,13 +37,13 @@
     pad_packed_seq_to: Optional[int] = None,
 ) -> tuple[torch.Tensor, PackedSeqParams, torch.Tensor, Optional[torch.Tensor]]:
     """Pack sequences for Megatron model processing with optional context parallelism.
-    
+
     Args:
         input_ids: Input token IDs [batch_size, seq_length]
         seq_lengths: Actual sequence lengths for each sample [batch_size]
         pad_individual_seqs_to_multiple_of: Pad individual sequences to a multiple of this value
         pad_packed_seq_to: Pad packed sequences to this value
-        
+
     Returns:
         Tuple of:
         - packed_input_ids: Packed input tensor [1, T]
@@ -58,36 +52,44 @@
         - cu_seqlens_padded: Padded cumulative sequence lengths (if CP > 1)
     """
     batch_size = input_ids.shape[0]
-    
+
     # Build cumulative sequence lengths (cu_seqlens) and extract valid tokens
     cu_seqlens = [0]
-    cu_seqlens_padded = [0] if pad_individual_seqs_to_multiple_of > 1 or pad_packed_seq_to is not None else None
+    cu_seqlens_padded = (
+        [0]
+        if pad_individual_seqs_to_multiple_of > 1 or pad_packed_seq_to is not None
+        else None
+    )
     valid_tokens = []
-    
+
     pad_factor = pad_individual_seqs_to_multiple_of
-    
+
     for b in range(batch_size):
-        seq_len = seq_lengths[b].item() if torch.is_tensor(seq_lengths[b]) else seq_lengths[b]
-        
+        seq_len = (
+            seq_lengths[b].item() if torch.is_tensor(seq_lengths[b]) else seq_lengths[b]
+        )
+
         # Extract valid tokens for this sequence
         valid_tokens.append(input_ids[b, :seq_len])
-        
+
         # Update cumulative sequence lengths
         cu_seqlens.append(cu_seqlens[-1] + seq_len)
-        
+
         # For context parallelism, track padded sequence lengths
         if pad_factor > 1 or pad_packed_seq_to is not None:
             # Pad sequence length to multiple of (cp_size * 2)
             padded_seq_len = ((seq_len + pad_factor - 1) // pad_factor) * pad_factor
             cu_seqlens_padded.append(cu_seqlens_padded[-1] + padded_seq_len)
-    
+
     # Convert to tensors
     cu_seqlens = torch.tensor(cu_seqlens, dtype=torch.int32, device=input_ids.device)
     if pad_factor > 1 or pad_packed_seq_to is not None:
-        cu_seqlens_padded = torch.tensor(cu_seqlens_padded, dtype=torch.int32, device=input_ids.device)
+        cu_seqlens_padded = torch.tensor(
+            cu_seqlens_padded, dtype=torch.int32, device=input_ids.device
+        )
         if pad_packed_seq_to is not None:
             cu_seqlens_padded[-1] = pad_packed_seq_to
-    
+
     # Calculate max sequence length (padded if using CP)
     if pad_factor > 1 or (pad_packed_seq_to is not None):
         seq_lens_padded = cu_seqlens_padded[1:] - cu_seqlens_padded[:-1]
@@ -95,25 +97,32 @@
     else:
         seq_lens = cu_seqlens[1:] - cu_seqlens[:-1]
         max_seqlen = seq_lens.max().item()
-    
-   
+
     # Concatenate all valid tokens
     # If using individual padding, we need to pad individual sequences
     if pad_factor > 1:
         padded_tokens = []
         for b in range(batch_size):
-            seq_len = seq_lengths[b].item() if torch.is_tensor(seq_lengths[b]) else seq_lengths[b]
+            seq_len = (
+                seq_lengths[b].item()
+                if torch.is_tensor(seq_lengths[b])
+                else seq_lengths[b]
+            )
             padded_seq_len = ((seq_len + pad_factor - 1) // pad_factor) * pad_factor
-            
+
             # Pad this sequence to the required length
             seq_tokens = input_ids[b, :seq_len]
             if padded_seq_len > seq_len:
                 # Pad with zeros (or use a padding token if available)
-                padding = torch.zeros(padded_seq_len - seq_len, dtype=seq_tokens.dtype, device=seq_tokens.device)
+                padding = torch.zeros(
+                    padded_seq_len - seq_len,
+                    dtype=seq_tokens.dtype,
+                    device=seq_tokens.device,
+                )
                 seq_tokens = torch.cat([seq_tokens, padding])
-            
+
             padded_tokens.append(seq_tokens)
-        
+
         # Concatenate all padded tokens
         # For 'thd' format, the shape should be [1, T] where T is total tokens
         packed_input_ids = torch.cat(padded_tokens, dim=0).unsqueeze(0)
@@ -121,13 +130,24 @@
         # No individual padding, just concatenate valid tokens
         # For 'thd' format, the shape should be [1, T] where T is total tokens
         packed_input_ids = torch.cat(valid_tokens, dim=0).unsqueeze(0)
-    
+
     if pad_packed_seq_to is not None:
-        packed_input_ids = torch.cat([packed_input_ids, torch.zeros(1, pad_packed_seq_to - packed_input_ids.shape[1], dtype=packed_input_ids.dtype, device=packed_input_ids.device)], dim=1)
-    
+        packed_input_ids = torch.cat(
+            [
+                packed_input_ids,
+                torch.zeros(
+                    1,
+                    pad_packed_seq_to - packed_input_ids.shape[1],
+                    dtype=packed_input_ids.dtype,
+                    device=packed_input_ids.device,
+                ),
+            ],
+            dim=1,
+        )
+
     if cu_seqlens_padded is None:
         cu_seqlens_padded = cu_seqlens.clone()
-        
+
     packed_seq_params = PackedSeqParams(
         cu_seqlens_q=cu_seqlens,
         cu_seqlens_kv=cu_seqlens,
@@ -135,10 +155,15 @@
         cu_seqlens_kv_padded=cu_seqlens_padded,
         max_seqlen_q=int(max_seqlen),
         max_seqlen_kv=int(max_seqlen),
-        qkv_format='thd',
+        qkv_format="thd",
     )
- 
-    return packed_input_ids.contiguous(), packed_seq_params, cu_seqlens, cu_seqlens_padded
+
+    return (
+        packed_input_ids.contiguous(),
+        packed_seq_params,
+        cu_seqlens,
+        cu_seqlens_padded,
+    )
 
 
 def _unpack_sequences_from_megatron(
@@ -150,7 +175,7 @@
     original_seq_length: int,
 ) -> torch.Tensor:
     """Unpack sequences from Megatron output format.
-    
+
     Args:
         output_tensor: Packed output tensor [1, T, vocab_size]
         seq_lengths: Actual sequence lengths for each sample
@@ -158,74 +183,64 @@
         cu_seqlens_padded: Padded cumulative sequence lengths (if CP was used)
         original_batch_size: Original batch size
         original_seq_length: Original maximum sequence length
-        
+
     Returns:
         Unpacked output tensor [batch_size, seq_length, vocab_size]
     """
     # Remove the batch dimension to get [T, vocab_size]
     output_tensor = output_tensor.squeeze(0)
-    
+
     # Create a padded output tensor with original shape
     vocab_size = output_tensor.shape[-1]
     unpacked_output = torch.zeros(
         (original_batch_size, original_seq_length, vocab_size),
         dtype=output_tensor.dtype,
-        device=output_tensor.device
+        device=output_tensor.device,
     )
-    
+
     # Get context parallel size to determine which cu_seqlens to use
     cp_size = get_context_parallel_world_size()
-    
+
     # Fill in the unpacked output tensor with valid tokens
     for b in range(original_batch_size):
         # Get actual sequence length for this sample
-        seq_len = seq_lengths[b].item() if torch.is_tensor(seq_lengths[b]) else seq_lengths[b]
-        
+        seq_len = (
+            seq_lengths[b].item() if torch.is_tensor(seq_lengths[b]) else seq_lengths[b]
+        )
+
         if cp_size > 1 and cu_seqlens_padded is not None:
             # When using CP, we need to account for padding
             # Calculate the padded sequence boundaries
             pad_factor = cp_size * 2
             padded_seq_len = ((seq_len + pad_factor - 1) // pad_factor) * pad_factor
             start_idx = cu_seqlens_padded[b].item()
-            
+
             # Only copy the valid tokens (not the padding)
-            unpacked_output[b, :seq_len] = output_tensor[start_idx:start_idx + seq_len]
+            unpacked_output[b, :seq_len] = output_tensor[
+                start_idx : start_idx + seq_len
+            ]
         else:
             # No CP, use regular cu_seqlens
             start_idx = cu_seqlens[b].item()
             end_idx = cu_seqlens[b + 1].item()
-            
+
             # Copy the valid tokens to the unpacked tensor
             unpacked_output[b, :seq_len] = output_tensor[start_idx:end_idx]
-    
+
     return unpacked_output
-=======
-)
-from megatron.training.utils import get_ltor_masks_and_position_ids
-from nemo.tron.state import GlobalState
-
-from nemo_rl.algorithms.loss_functions import LossFunction
-from nemo_rl.distributed.batched_data_dict import BatchedDataDict
->>>>>>> c0927f09
 
 
 def forward_step_arbitrary_loss(
     state: GlobalState,
     global_valid_seqs: torch.Tensor,
     global_valid_toks: torch.Tensor,
-<<<<<<< HEAD
-    data_iterator: Iterable,
+    data_iterator: Iterator[BatchedDataDict[Any]],
     model: GPTModel,
     loss_fn: LossFunction,
     pack_sequences: bool = False,
     seq_length_key: Optional[str] = None,
     pad_individual_seqs_to_multiple_of: int = 1,
-    pad_full_seq_to: Optional[int] = None, 
-=======
-    data_iterator: Iterator[BatchedDataDict[Any]],
-    model: GPTModel,
-    loss_fn: LossFunction,
->>>>>>> c0927f09
+    pad_full_seq_to: Optional[int] = None,
 ):
     """Forward training step with support for packed sequences and context parallelism.
 
@@ -236,10 +251,9 @@
         data_iterator: Input data iterator
         model (GPTModel): The GPT Model
         loss_fn (LossFunction): Loss function to apply
-<<<<<<< HEAD
         pack_sequences (bool): Whether to pack sequences for efficiency
         seq_length_key (Optional[str]): Key in data_dict containing actual sequence lengths
-        
+
     Notes on packed sequences with context parallelism (CP):
         - When CP > 1, each sequence is padded to a multiple of (cp_size * 2)
         - The factor of 2 ensures load balancing for causal attention
@@ -247,38 +261,44 @@
         - cu_seqlens_padded tracks padded sequence boundaries for CP
         - TransformerEngine automatically distributes tokens across CP ranks
         - Requires TransformerEngine >= 1.10 for CP support
-=======
->>>>>>> c0927f09
     """
     straggler_timer = state.straggler_timer
 
     with straggler_timer(bdata=True):
         data_dict = next(data_iterator).to("cuda")
         input_ids = data_dict["input_ids"]
-<<<<<<< HEAD
         attention_mask = None
         position_ids = None
         packed_seq_params = None
-        
+
         original_batch_size = input_ids.shape[0]
         original_seq_length = input_ids.shape[1]
         seq_lengths = None  # Will be set if using packed sequences
         cu_seqlens = None
         cu_seqlens_padded = None
-        
+
         if pack_sequences:
             # For packed sequences with padded input, we need sequence lengths
-            assert seq_length_key is not None, "seq_length_key must be provided for packed sequences"
-            assert seq_length_key in data_dict, f"{seq_length_key} not found in data_dict"
-            
+            assert seq_length_key is not None, (
+                "seq_length_key must be provided for packed sequences"
+            )
+            assert seq_length_key in data_dict, (
+                f"{seq_length_key} not found in data_dict"
+            )
+
             # Get sequence lengths and context parallel size
             seq_lengths = data_dict[seq_length_key]
-            
+
             # Pack sequences
-            input_ids, packed_seq_params, cu_seqlens, cu_seqlens_padded = _pack_sequences_for_megatron(
-                input_ids, seq_lengths, pad_individual_seqs_to_multiple_of, pad_full_seq_to
+            input_ids, packed_seq_params, cu_seqlens, cu_seqlens_padded = (
+                _pack_sequences_for_megatron(
+                    input_ids,
+                    seq_lengths,
+                    pad_individual_seqs_to_multiple_of,
+                    pad_full_seq_to,
+                )
             )
-            
+
             # For packed sequences, position_ids and attention_mask are typically None
             # The PackedSeqParams handles all necessary sequence information
             position_ids = None
@@ -291,22 +311,15 @@
             )
 
     with straggler_timer:
-        output_tensor = model(input_ids, position_ids, attention_mask, packed_seq_params=packed_seq_params)
-        
+        output_tensor = model(
+            input_ids, position_ids, attention_mask, packed_seq_params=packed_seq_params
+        )
+
         # Unpack the output tensor if we did packed sequences
         if pack_sequences and packed_seq_params is not None:
             # remove padding
             loss_fn = SequencePackingLossWrapper(loss_fn, packed_seq_params)
-        
-=======
-        attention_mask, _, position_ids = get_ltor_masks_and_position_ids(
-            input_ids, 0, False, False, False
-        )
-
-    with straggler_timer:
-        output_tensor = model(input_ids, position_ids, attention_mask)
-
->>>>>>> c0927f09
+
         loss_data = data_dict
 
     return output_tensor, partial(
@@ -321,11 +334,7 @@
 
 def broadcast_tensor(
     tensor: torch.Tensor | None, src_rank: int, group: dist.ProcessGroup
-<<<<<<< HEAD
-):
-=======
 ) -> torch.Tensor:
->>>>>>> c0927f09
     """Broadcasts a tensor from src_rank to all ranks in the group using broadcast_object_list for metadata.
 
     Handles the case where the input tensor might be None on non-source ranks.
