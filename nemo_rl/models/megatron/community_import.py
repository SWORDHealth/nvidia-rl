# Copyright (c) 2025, NVIDIA CORPORATION.  All rights reserved.
#
# Licensed under the Apache License, Version 2.0 (the "License");
# you may not use this file except in compliance with the License.
# You may obtain a copy of the License at
#
#     http://www.apache.org/licenses/LICENSE-2.0
#
# Unless required by applicable law or agreed to in writing, software
# distributed under the License is distributed on an "AS IS" BASIS,
# WITHOUT WARRANTIES OR CONDITIONS OF ANY KIND, either express or implied.
# See the License for the specific language governing permissions and
# limitations under the License.

import os

from transformers import AutoConfig


def import_model_from_hf_name(hf_model_name: str, output_path: str):
    hf_config = AutoConfig.from_pretrained(hf_model_name, trust_remote_code=True)
    if hf_config.model_type == "llama":
        from nemo.tron.converter.llama import HFLlamaImporter

        print(f"Importing model {hf_model_name} to {output_path}...")
        importer = HFLlamaImporter(
            hf_model_name,
            output_path=output_path,
        )
<<<<<<< HEAD
    elif "qwen2" in hf_model_name.lower():
=======
    elif hf_config.model_type == "qwen":
>>>>>>> cafcfa2a
        from nemo.tron.converter.qwen import HFQwen2Importer

        print(f"Importing model {hf_model_name} to {output_path}...")
        importer = HFQwen2Importer(
            hf_model_name,
            output_path=output_path,
        )
<<<<<<< HEAD
    elif "qwen3" in hf_model_name.lower():
        from nemo.tron.converter.qwen import HFQwen3Importer

        print(f"Importing model {hf_model_name} to {output_path}...")
        importer = HFQwen3Importer(
            hf_model_name,
            output_path=output_path,
        )
    else:
        raise ValueError(
            f"Unknown model: {hf_model_name}. Currently, only Qwen2 and Llama are supported. "
            "If you'd like to run with a different model, please raise an issue or consider adding your own converter."
=======
    elif hf_config.model_type in ("deepseek_v2", "deepseek_v3"):
        from nemo.tron.converter.deepseek import HFDeepSeekImporter

        print(f"Importing model {hf_model_name} to {output_path}...")
        importer = HFDeepSeekImporter(
            hf_model_name,
            output_path=output_path,
>>>>>>> cafcfa2a
        )
    else:
        raise ValueError(f"Unknown model_type: {hf_config.model_type}")
    importer.apply()
    # resetting mcore state
    import megatron.core.rerun_state_machine

    megatron.core.rerun_state_machine.destroy_rerun_state_machine()


def export_model_from_megatron(
    hf_model_name: str,
    input_path: str,
    output_path: str,
    hf_tokenizer_path: str,
    overwrite: bool = False,
):
    if os.path.exists(output_path) and not overwrite:
        raise FileExistsError(
            f"HF checkpoint already exists at {output_path}. Delete it to run or set overwrite=True."
        )

    if "llama" in hf_model_name.lower():
        from nemo.tron.converter.llama import HFLlamaExporter

        exporter_cls = HFLlamaExporter
    elif "qwen" in hf_model_name.lower():
        from nemo.tron.converter.qwen import HFQwen2Exporter

        exporter_cls = HFQwen2Exporter
    else:
        raise ValueError(
            f"Unknown model: {hf_model_name}. Currently, only Qwen2 and Llama are supported. "
            "If you'd like to run with a different model, please raise an issue or consider adding your own converter."
        )
    print(f"Exporting model {hf_model_name} to {output_path}...")
    exporter = exporter_cls(
        input_path=input_path,
        output_path=output_path,
        hf_tokenizer_path=hf_tokenizer_path,
    )
    exporter.apply()
    # resetting mcore state
    import megatron.core.rerun_state_machine

    megatron.core.rerun_state_machine.destroy_rerun_state_machine()<|MERGE_RESOLUTION|>--- conflicted
+++ resolved
@@ -27,11 +27,7 @@
             hf_model_name,
             output_path=output_path,
         )
-<<<<<<< HEAD
-    elif "qwen2" in hf_model_name.lower():
-=======
-    elif hf_config.model_type == "qwen":
->>>>>>> cafcfa2a
+    elif hf_config.model_type == "qwen2":
         from nemo.tron.converter.qwen import HFQwen2Importer
 
         print(f"Importing model {hf_model_name} to {output_path}...")
@@ -39,8 +35,7 @@
             hf_model_name,
             output_path=output_path,
         )
-<<<<<<< HEAD
-    elif "qwen3" in hf_model_name.lower():
+    elif hf_config.model_type in ("qwen3", "qwen3_moe"):
         from nemo.tron.converter.qwen import HFQwen3Importer
 
         print(f"Importing model {hf_model_name} to {output_path}...")
@@ -48,11 +43,6 @@
             hf_model_name,
             output_path=output_path,
         )
-    else:
-        raise ValueError(
-            f"Unknown model: {hf_model_name}. Currently, only Qwen2 and Llama are supported. "
-            "If you'd like to run with a different model, please raise an issue or consider adding your own converter."
-=======
     elif hf_config.model_type in ("deepseek_v2", "deepseek_v3"):
         from nemo.tron.converter.deepseek import HFDeepSeekImporter
 
@@ -60,10 +50,12 @@
         importer = HFDeepSeekImporter(
             hf_model_name,
             output_path=output_path,
->>>>>>> cafcfa2a
         )
     else:
-        raise ValueError(f"Unknown model_type: {hf_config.model_type}")
+        raise ValueError(
+            f"Unknown model type: {hf_config.model_type}. Currently, DeepSeek, Qwen and Llama are supported. "
+            "If you'd like to run with a different model, please raise an issue or consider adding your own converter."
+        )
     importer.apply()
     # resetting mcore state
     import megatron.core.rerun_state_machine
