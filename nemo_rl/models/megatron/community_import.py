# Copyright (c) 2025, NVIDIA CORPORATION.  All rights reserved.
#
# Licensed under the Apache License, Version 2.0 (the "License");
# you may not use this file except in compliance with the License.
# You may obtain a copy of the License at
#
#     http://www.apache.org/licenses/LICENSE-2.0
#
# Unless required by applicable law or agreed to in writing, software
# distributed under the License is distributed on an "AS IS" BASIS,
# WITHOUT WARRANTIES OR CONDITIONS OF ANY KIND, either express or implied.
# See the License for the specific language governing permissions and
# limitations under the License.

import os
from typing import Any, Optional

from megatron.bridge import AutoBridge

from nemo_rl.models.policy import MegatronConfig


def import_model_from_hf_name(
    hf_model_name: str,
    output_path: str,
    megatron_config: Optional[MegatronConfig] = None,
    **config_overrides: Any,
):
    """Import a Hugging Face model into Megatron checkpoint format and save the Megatron checkpoint to the output path.

    Args:
        hf_model_name: Hugging Face model ID or local path (e.g., 'meta-llama/Llama-3.1-8B-Instruct').
        output_path: Directory to write the Megatron checkpoint (e.g., /tmp/megatron_ckpt).
        megatron_config: Optional megatron config with paralellism settings for distributed megatron model import.
    """
    bridge = AutoBridge.from_hf_pretrained(
        hf_model_name, trust_remote_code=True, **config_overrides
    )

    model_provider = bridge.to_megatron_provider(load_weights=True)

    # Keep track of defaults so can restore them to the config after loading the model
    orig_tensor_model_parallel_size = model_provider.tensor_model_parallel_size
    orig_pipeline_model_parallel_size = model_provider.pipeline_model_parallel_size
    orig_expert_model_parallel_size = model_provider.expert_model_parallel_size
    orig_expert_tensor_parallel_size = model_provider.expert_tensor_parallel_size
    orig_num_layers_in_first_pipeline_stage = (
        model_provider.num_layers_in_first_pipeline_stage
    )
    orig_num_layers_in_last_pipeline_stage = (
        model_provider.num_layers_in_last_pipeline_stage
    )
    orig_pipeline_dtype = model_provider.pipeline_dtype

    if megatron_config is not None:
        model_provider.tensor_model_parallel_size = megatron_config[
            "tensor_model_parallel_size"
        ]
        model_provider.pipeline_model_parallel_size = megatron_config[
            "pipeline_model_parallel_size"
        ]
        model_provider.expert_model_parallel_size = megatron_config[
            "expert_model_parallel_size"
        ]
        model_provider.expert_tensor_parallel_size = megatron_config[
            "expert_tensor_parallel_size"
        ]
        model_provider.num_layers_in_first_pipeline_stage = megatron_config[
            "num_layers_in_first_pipeline_stage"
        ]
        model_provider.num_layers_in_last_pipeline_stage = megatron_config[
            "num_layers_in_last_pipeline_stage"
        ]
        model_provider.pipeline_dtype = megatron_config["pipeline_dtype"]
    model_provider.finalize()
    model_provider.initialize_model_parallel(seed=0)
    megatron_model = model_provider.provide_distributed_model(wrap_with_ddp=False)

    # The above parallelism settings are used to load the model in a distributed manner.
    # However, we do not want to save the parallelism settings to the checkpoint config
    # because they may result in validation errors when loading the checkpoint.
    config = megatron_model[0].config
    config.tensor_model_parallel_size = orig_tensor_model_parallel_size
    config.pipeline_model_parallel_size = orig_pipeline_model_parallel_size
    config.expert_model_parallel_size = orig_expert_model_parallel_size
    config.expert_tensor_parallel_size = orig_expert_tensor_parallel_size
    config.num_layers_in_first_pipeline_stage = orig_num_layers_in_first_pipeline_stage
    config.num_layers_in_last_pipeline_stage = orig_num_layers_in_last_pipeline_stage
    config.pipeline_dtype = orig_pipeline_dtype

    bridge.save_megatron_model(megatron_model, output_path)

    # resetting mcore state
    import megatron.core.rerun_state_machine

    megatron.core.rerun_state_machine.destroy_rerun_state_machine()


def export_model_from_megatron(
    hf_model_name: str,
    input_path: str,
    output_path: str,
    hf_tokenizer_path: str,
    overwrite: bool = False,
    hf_overrides: Optional[dict[str, Any]] = {},
):
    import torch

    if os.path.exists(output_path) and not overwrite:
        raise FileExistsError(
            f"HF checkpoint already exists at {output_path}. Delete it to run or set overwrite=True."
        )

<<<<<<< HEAD
    bridge = AutoBridge.from_hf_pretrained(hf_model_name, trust_remote_code=True)

    # Initialize single-process distributed environment for conversion
    if not torch.distributed.is_initialized():
        # Set environment variables for single-process distributed setup
        import os as _os
        _os.environ.setdefault("RANK", "0")
        _os.environ.setdefault("WORLD_SIZE", "1")
        _os.environ.setdefault("MASTER_ADDR", "localhost")
        _os.environ.setdefault("MASTER_PORT", "29500")

        # Use gloo backend for single-process conversion (supports both CPU and GPU tensors)
        torch.distributed.init_process_group("gloo", rank=0, world_size=1)
        if torch.cuda.is_available():
            torch.cuda.set_device(0)

    # Get model provider and initialize parallel state for conversion
    model_provider = bridge.to_megatron_provider(load_weights=False)
    model_provider.initialize_model_parallel(seed=0)

    megatron_model = bridge.load_megatron_model(input_path)
    bridge.save_hf_pretrained(megatron_model, output_path)
=======
    try:
        from megatron.bridge.training.model_load_save import (
            temporary_distributed_context,
        )
    except ImportError:
        raise ImportError("megatron.bridge.training is not available.")

    bridge = AutoBridge.from_hf_pretrained(
        hf_model_name, trust_remote_code=True, **hf_overrides
    )

    # Export performs on CPU with proper distributed context
    with temporary_distributed_context(backend="gloo"):
        # Load the Megatron model
        megatron_model = bridge.load_megatron_model(
            input_path, skip_temp_dist_context=True
        )

        # Save in HuggingFace format
        bridge.save_hf_pretrained(megatron_model, output_path)
>>>>>>> 6a035bcc

    # resetting mcore state
    import megatron.core.rerun_state_machine

    megatron.core.rerun_state_machine.destroy_rerun_state_machine()<|MERGE_RESOLUTION|>--- conflicted
+++ resolved
@@ -111,7 +111,6 @@
             f"HF checkpoint already exists at {output_path}. Delete it to run or set overwrite=True."
         )
 
-<<<<<<< HEAD
     bridge = AutoBridge.from_hf_pretrained(hf_model_name, trust_remote_code=True)
 
     # Initialize single-process distributed environment for conversion
@@ -134,28 +133,6 @@
 
     megatron_model = bridge.load_megatron_model(input_path)
     bridge.save_hf_pretrained(megatron_model, output_path)
-=======
-    try:
-        from megatron.bridge.training.model_load_save import (
-            temporary_distributed_context,
-        )
-    except ImportError:
-        raise ImportError("megatron.bridge.training is not available.")
-
-    bridge = AutoBridge.from_hf_pretrained(
-        hf_model_name, trust_remote_code=True, **hf_overrides
-    )
-
-    # Export performs on CPU with proper distributed context
-    with temporary_distributed_context(backend="gloo"):
-        # Load the Megatron model
-        megatron_model = bridge.load_megatron_model(
-            input_path, skip_temp_dist_context=True
-        )
-
-        # Save in HuggingFace format
-        bridge.save_hf_pretrained(megatron_model, output_path)
->>>>>>> 6a035bcc
 
     # resetting mcore state
     import megatron.core.rerun_state_machine
