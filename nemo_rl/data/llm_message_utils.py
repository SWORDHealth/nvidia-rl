--- conflicted
+++ resolved
@@ -491,7 +491,6 @@
     return min(len(str1), len(str2))
 
 
-<<<<<<< HEAD
 def get_message_boundary_index(prev_msg: str, full_msg: str) -> int:
     """Find message boundary using only boundary markers."""
     if len(prev_msg) == 0:
@@ -531,7 +530,7 @@
             return pos
     
     return len(prev_msg)
-=======
+
 def get_images_from_message(message: dict[str, Any]) -> list[Any]:
     """Get all images from a message log item."""
     if isinstance(message["content"], str):
@@ -544,7 +543,6 @@
                 item["image"], (list, tuple)
             ) else images.append(item["image"])
     return images
->>>>>>> 52f1d6ab
 
 
 def get_formatted_message_log(
