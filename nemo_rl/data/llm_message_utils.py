--- conflicted
+++ resolved
@@ -659,7 +659,6 @@
 
         ## pull out the chunk corresponding to the current message
         message_chunk = formatted_message[prev_message_len_no_eos:]
-<<<<<<< HEAD
         
         # Store the original content to preserve reasoning tokens if they exist
         has_original_reasoning_tokens = "<think>" in message.get("content", "")
@@ -668,34 +667,6 @@
             # Remove any <think> </think> tags that the tokenizer may have added
             message_chunk = message_chunk.replace("\n<think>\n\n</think>\n", "")
         
-=======
-
-        # Debug: Print each message turn separately (only once for the first sample)
-        if not hasattr(get_formatted_message_log, "_debug_printed"):
-            if i == 0:
-                # Print header only at the start of first message
-                print("\n" + "=" * 80)
-                print("DEBUG: Individual message turns from apply_chat_template")
-                print("=" * 80)
-
-            print(f"\n[Turn {i + 1}/{len(message_log_strs)}] Role: {message['role']}")
-            print("-" * 40)
-            print("Extracted message chunk:")
-            print(repr(message_chunk))  # Using repr to show special characters
-            print(f"Raw text (len={len(message_chunk)}):")
-            print(message_chunk)
-            print("-" * 40)
-
-            if i == len(message_log_strs) - 1:
-                # Mark as printed after processing all turns of the first sample
-                get_formatted_message_log._debug_printed = True
-                print("\n" + "=" * 80)
-                print("DEBUG: Complete formatted conversation:")
-                print("-" * 80)
-                print(formatted_message)
-                print("=" * 80 + "\n")
-
->>>>>>> 557b7ecb
         if i == 0:
             if add_bos_token:
                 if tokenizer.bos_token is None:
