--- conflicted
+++ resolved
@@ -30,17 +30,11 @@
     output_key: NotRequired[str | None]
     add_generation_prompt: NotRequired[bool]
     add_system_prompt: NotRequired[bool]
-<<<<<<< HEAD
     split: NotRequired[str]
     shuffle: NotRequired[bool]
     only_unmask_final: NotRequired[bool]
     roles_to_train_on: NotRequired[list[str]]
     seed: NotRequired[int]
-=======
-    split: NotRequired[str | None]
-    shuffle: bool
-    seed: NotRequired[int | None]
->>>>>>> 6a035bcc
     download_dir: NotRequired[str]
     train_data_path: NotRequired[str]
     val_data_paths: NotRequired[dict[str, str]]
