--- conflicted
+++ resolved
@@ -29,15 +29,12 @@
     add_system_prompt: NotRequired[bool]
     split: NotRequired[str]
     shuffle: NotRequired[bool]
-<<<<<<< HEAD
     only_unmask_final: NotRequired[bool]
     roles_to_train_on: NotRequired[list[str]]
-=======
     seed: NotRequired[int]
     download_dir: NotRequired[str]
     train_data_path: NotRequired[str]
     val_data_paths: NotRequired[dict[str, str]]
->>>>>>> 52f1d6ab
 
 
 class MathDataConfig(DataConfig):
