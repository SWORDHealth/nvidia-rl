# Copyright (c) 2025, NVIDIA CORPORATION.  All rights reserved.
#
# Licensed under the Apache License, Version 2.0 (the "License");
# you may not use this file except in compliance with the License.
# You may obtain a copy of the License at
#
#     http://www.apache.org/licenses/LICENSE-2.0
#
# Unless required by applicable law or agreed to in writing, software
# distributed under the License is distributed on an "AS IS" BASIS,
# WITHOUT WARRANTIES OR CONDITIONS OF ANY KIND, either express or implied.
# See the License for the specific language governing permissions and
# limitations under the License.
from typing import Any, Optional, Union

import torch
from datasets import Dataset
from transformers import PreTrainedTokenizerBase

from nemo_rl.data.interfaces import (
    DatumSpec,
    DPODatumSpec,
    TaskDataProcessFnCallable,
    TaskDataSpec,
)
from nemo_rl.data.llm_message_utils import (
    add_loss_mask_to_message_log,
    batched_message_log_to_flat_message,
)
from nemo_rl.distributed.batched_data_dict import BatchedDataDict

TokenizerType = PreTrainedTokenizerBase


# TODO @sahilj handle too-long prompts and masking them out throughout the whole process and renormalizing on loss
class AllTaskProcessedDataset:
    """Dataset for processing single or multi-task data with task-specific tokenization and processing.

    Args:
        dataset: Input dataset containing raw data
        tokenizer: Tokenizer for text processing
        default_task_data_spec: Default task processing specifications.
            In the case of single-task, this is the spec used for processing all entries.
            In the case of multi-task, any values not specified in the task-specific specs will be taken from the default spec.
        task_data_processors: Either a single TaskDataProcessFnCallable for single-task,
            or a dict mapping task names to (TaskDataSpec, TaskDataProcessFnCallable) for multi-task
        max_seq_length: Maximum sequence length for tokenized outputs
    """

    def __init__(
        self,
        dataset: Dataset | Any,
        tokenizer: TokenizerType,
        default_task_data_spec: TaskDataSpec,
        task_data_processors: (
            dict[str, tuple[TaskDataSpec, TaskDataProcessFnCallable]]
            | TaskDataProcessFnCallable
        ),
        max_seq_length: Optional[int] = None,
    ):
        self.dataset = dataset
        self.tokenizer = tokenizer
        self.default_task_data_spec = default_task_data_spec
        self.task_data_processors = task_data_processors
        self.max_seq_length = max_seq_length
        self._bos_checked = False

        if isinstance(task_data_processors, dict):
            # apply defaults to all task data specs
            for task_name, (
                task_data_spec,
                task_data_processor,
            ) in task_data_processors.items():
                task_data_spec.copy_defaults(self.default_task_data_spec)

    def __len__(self) -> int:
        return len(self.dataset)

    def encode_single(
        self, text: Union[str, list[str]]
    ) -> tuple[list[int] | torch.Tensor, int]:
        """Takes either a single string or a list of strings that represent multiple turns for the same conversation.

        Returns a single (concatenated) list of tokenized ids and the length of the tokenized ids.
        """
        if isinstance(text, str):
            text_ids = self.tokenizer.text_to_ids(text)
            return text_ids, len(text_ids)
        elif isinstance(text, list):
            text_ids = [self.tokenizer.text_to_ids(t) for t in text]
            return torch.cat(text_ids), sum(len(t) for t in text_ids)
        else:
            raise ValueError(
                f"text must be a string or a list of strings, got {type(text)}"
            )

    def __getitem__(self, idx: int) -> DatumSpec:
        """Return a single prompt."""
        entry = self.dataset[idx]

        if isinstance(self.task_data_processors, dict):
            task_name = entry["task_name"]

            assert task_name in self.task_data_processors, (
                f"task processor not provided for {task_name}. Provided processors: {self.task_data_processors.keys()}"
            )
            task_data_spec, task_data_processor = self.task_data_processors[task_name]
        else:
            task_data_spec = self.default_task_data_spec
            task_data_processor = self.task_data_processors

        datum_spec = task_data_processor(
            entry, task_data_spec, self.tokenizer, self.max_seq_length, idx
        )

        # Check the first processed item for BOS token assertion
        if (
            not self._bos_checked
            and "message_log" in datum_spec
            and datum_spec["message_log"]
        ):
            first_message = datum_spec["message_log"][0]
            if "token_ids" in first_message:
                token_ids = first_message["token_ids"]
                assert isinstance(token_ids, torch.Tensor), (
                    f"token_ids must be a torch.Tensor, got {type(token_ids)}"
                )
                assert_no_double_bos(token_ids, self.tokenizer)
            self._bos_checked = True

        return datum_spec


def rl_collate_fn(data_batch: list[DatumSpec]) -> BatchedDataDict[Any]:
    """Collate function for RL training."""
    message_log = [datum_spec["message_log"] for datum_spec in data_batch]
    length = torch.tensor([datum_spec["length"] for datum_spec in data_batch])
    loss_multiplier = torch.tensor(
        [datum_spec["loss_multiplier"] for datum_spec in data_batch]
    )
    extra_env_info = [datum_spec["extra_env_info"] for datum_spec in data_batch]

    task_names = []
    for datum_spec in data_batch:
        task_names.append(datum_spec.get("task_name", None))

    idx = [datum_spec["idx"] for datum_spec in data_batch]
    batch_max_length = torch.ones_like(length) * length.max()

    # Extract stop_strings if present
    stop_strings = [datum.get("stop_strings", None) for datum in data_batch]

    output: BatchedDataDict[Any] = BatchedDataDict(
        message_log=message_log,
        length=length,
        loss_multiplier=loss_multiplier,
        extra_env_info=extra_env_info,
        task_name=task_names,
        idx=idx,
        batch_max_length=batch_max_length,
        stop_strings=stop_strings,
    )
    return output


def eval_collate_fn(data_batch: list[DatumSpec]) -> BatchedDataDict[Any]:
    """Collate function for evaluation.

    Takes a list of data samples and combines them into a single batched dictionary
    for model evaluation.

    Args:
        data_batch: List of data samples with message_log, extra_env_info, and idx fields.

    Returns:
        BatchedDataDict with message_log, extra_env_info, and idx fields.

    Examples:
    ```{doctest}
    >>> import torch
    >>> from nemo_rl.data.datasets import eval_collate_fn
    >>> from nemo_rl.data.interfaces import DatumSpec
    >>> data_batch = [
    ...     DatumSpec(
    ...         message_log=[{"role": "user", "content": "Hello", "token_ids": torch.tensor([1, 2, 3])}],
    ...         extra_env_info={'ground_truth': '1'},
    ...         idx=0,
    ...     ),
    ...     DatumSpec(
    ...         message_log=[{"role": "assistant", "content": "Hi there", "token_ids": torch.tensor([4, 5, 6, 7])}],
    ...         extra_env_info={'ground_truth': '2'},
    ...         idx=1,
    ...     ),
    ... ]
    >>> output = eval_collate_fn(data_batch)
    >>> output['message_log'][0]
    [{'role': 'user', 'content': 'Hello', 'token_ids': tensor([1, 2, 3])}]
    >>> output['message_log'][1]
    [{'role': 'assistant', 'content': 'Hi there', 'token_ids': tensor([4, 5, 6, 7])}]
    >>> output['extra_env_info']
    [{'ground_truth': '1'}, {'ground_truth': '2'}]
    >>> output['idx']
    [0, 1]
    """
    message_log = [datum_spec["message_log"] for datum_spec in data_batch]
    extra_env_info = [datum_spec["extra_env_info"] for datum_spec in data_batch]
    idx = [datum_spec["idx"] for datum_spec in data_batch]

    output: BatchedDataDict[Any] = BatchedDataDict(
        message_log=message_log,
        extra_env_info=extra_env_info,
        idx=idx,
    )
    return output


def preference_collate_fn(
    data_batch: list[DPODatumSpec],
    tokenizer: TokenizerType,
    make_sequence_length_divisible_by: int,
) -> BatchedDataDict[Any]:
    """Collate function for preference data training.

    This function separates the chosen and rejected responses to create
    two examples per prompt. The chosen and rejected examples are interleaved
    along the batch dimension, resulting in a batch size of 2 * len(data_batch).

    Args:
        data_batch: List of data samples with message_log_chosen, message_log_rejected, length_chosen, length_rejected, loss_multiplier, idx, and task_name fields.
        tokenizer: Tokenizer for text processing
        make_sequence_length_divisible_by: Make the sequence length divisible by this value
    Returns:
        BatchedDataDict with input_ids, input_lengths, token_mask, and sample_mask fields.
    """
    message_log = []
    length = []
    loss_multiplier = []
    idx = []
    task_names = []
    for datum_spec in data_batch:
        ## interleave chosen and rejected examples
        message_log.append(datum_spec["message_log_chosen"])
        message_log.append(datum_spec["message_log_rejected"])
        length.append(datum_spec["length_chosen"])
        length.append(datum_spec["length_rejected"])
        loss_multiplier.extend([datum_spec["loss_multiplier"]] * 2)
        idx.extend([datum_spec["idx"]] * 2)
        task_names.extend([datum_spec.get("task_name", None)] * 2)
    length_batch: torch.Tensor = torch.tensor(length)
    loss_multiplier_batch: torch.Tensor = torch.tensor(loss_multiplier)

    batch_max_length = torch.ones_like(length_batch) * length_batch.max()

    batch: BatchedDataDict[Any] = BatchedDataDict(
        message_log=message_log,
        length=length_batch,
        loss_multiplier=loss_multiplier_batch,
        task_name=task_names,
        idx=idx,
        batch_max_length=batch_max_length,
    )

    add_loss_mask_to_message_log(
        batch["message_log"],
        only_unmask_final=True,
        roles_to_train_on=["assistant"],
    )

    cat_and_padded, input_lengths = batched_message_log_to_flat_message(
        batch["message_log"],
        pad_value_dict={"token_ids": tokenizer.pad_token_id},
        make_sequence_length_divisible_by=make_sequence_length_divisible_by,
    )

    data: BatchedDataDict[Any] = BatchedDataDict(
        {
            "input_ids": cat_and_padded["token_ids"],
            "input_lengths": input_lengths,
            "token_mask": cat_and_padded["token_loss_mask"],
            "sample_mask": batch["loss_multiplier"],
        }
    )

<<<<<<< HEAD
    return data
=======
    return train_data


def assert_no_double_bos(token_ids: torch.Tensor, tokenizer: TokenizerType) -> None:
    """Assert that there are no double starting BOS tokens in the message.

    Args:
        token_ids: List of token IDs
        tokenizer: Tokenizer
    """
    if tokenizer.bos_token_id is not None:
        token_ids_list = token_ids.tolist()
        if len(token_ids_list) > 1:
            assert not (
                token_ids_list[0] == tokenizer.bos_token_id
                and token_ids_list[1] == tokenizer.bos_token_id
            ), "Found double BOS token in the first two positions of the message."
    else:
        print(
            f"skip assert_start_single_bos since Tokenizer {tokenizer.name_or_path} has no BOS token"
        )
>>>>>>> 9389dfb5
<|MERGE_RESOLUTION|>--- conflicted
+++ resolved
@@ -281,10 +281,7 @@
         }
     )
 
-<<<<<<< HEAD
     return data
-=======
-    return train_data
 
 
 def assert_no_double_bos(token_ids: torch.Tensor, tokenizer: TokenizerType) -> None:
@@ -304,5 +301,4 @@
     else:
         print(
             f"skip assert_start_single_bos since Tokenizer {tokenizer.name_or_path} has no BOS token"
-        )
->>>>>>> 9389dfb5
+        )