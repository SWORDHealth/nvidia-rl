--- conflicted
+++ resolved
@@ -75,6 +75,7 @@
         "precision": "float32",
         "fsdp_offload_enabled": False,
         "activation_checkpointing_enabled": False,
+        "refit_buffer_size_gb": 4,
         "optimizer": {
             "name": "torch.optim.AdamW",
             "kwargs": {
@@ -310,16 +311,11 @@
         async_policy.finish_generation()
         print("creating hf policy...")
 
-<<<<<<< HEAD
-        hf_policy = HfPolicy(cluster, hf_config, tokenizer)
-        refit_policy_generation(hf_policy, async_policy)
-=======
         hf_policy = Policy(cluster, hf_config, tokenizer)
 
         refit_policy_generation(
             hf_policy, async_policy, hf_config["refit_buffer_size_gb"]
         )
->>>>>>> e0002c4f
 
         outputs = async_policy.generate_async(test_input_data)
         # Validate outputs format
@@ -414,7 +410,7 @@
     hf_policy = Policy(cluster, hf_config, tokenizer)
 
     print("refitting vllm policy...")
-    refit_policy_generation(hf_policy, policy)
+    refit_policy_generation(hf_policy, policy, hf_config["refit_buffer_size_gb"])
 
     try:
         # Generate with duplicated prompts
@@ -570,7 +566,9 @@
         hf_policy = Policy(cluster, hf_config, tokenizer)
 
         print("refitting vllm policy...")
-        refit_policy_generation(hf_policy, vllm_policy)
+        refit_policy_generation(
+            hf_policy, vllm_policy, hf_config["refit_buffer_size_gb"]
+        )
 
         # Step 1: Use vLLM for generation
         print("Using vLLM policy for fast generation...")
@@ -848,9 +846,9 @@
         )
 
         print("Updating vLLM weights from HF policy...")
-        grouped_param_keys = hf_policy.prepare_weights_for_ipc()
-        for keys in grouped_param_keys:
-            ipc_handles = hf_policy.get_weights_ipc_handles(keys)
+        param_keys = hf_policy.prepare_weights_for_ipc()
+        for key, _ in param_keys:
+            ipc_handles = hf_policy.get_weights_ipc_handles([key])
             update_success = vllm_policy.update_weights(ipc_handles)
             assert update_success, "Weight update should succeed"
         print("vLLM weights successfully updated.")
@@ -922,7 +920,7 @@
     # reset peak memory stats before refit
     workers = hf_policy.worker_group.workers
     ray.get([w.reset_peak_memory_stats.remote() for w in workers])
-    refit_policy_generation(hf_policy, vllm_policy, _refit_buffer_size_gb=1)
+    refit_policy_generation(hf_policy, vllm_policy, refit_buffer_size_gb=1)
     gpu_infos = ray.get([w.get_gpu_info.remote() for w in workers])
 
     # Gather memory stats
@@ -989,7 +987,11 @@
         hf_policy = Policy(cluster, hf_config, tokenizer)
 
         print("refitting vllm policy...")
-        refit_policy_generation(hf_policy, vllm_generation)
+        refit_policy_generation(
+            hf_policy,
+            vllm_generation,
+            hf_config["refit_buffer_size_gb"],
+        )
 
     # test generate
     outputs = vllm_generation.generate(test_input_data, greedy=True)
@@ -1093,6 +1095,7 @@
                 refit_policy_generation(
                     hf_policy_instance,
                     vllm_policy_instance,
+                    hf_config["refit_buffer_size_gb"],
                 )
         print("RuntimeError during refit correctly caught.")
 
