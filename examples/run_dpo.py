--- conflicted
+++ resolved
@@ -170,7 +170,6 @@
 
 def setup_data(tokenizer: AutoTokenizer, data_config: DataConfig):
     print("\n▶ Setting up data...")
-<<<<<<< HEAD
     data_cls = data_config.get("data_cls", data_config["dataset_name"])
 
     if data_cls == "PreferenceDataset":
@@ -201,13 +200,6 @@
         raise ValueError(
             f"Unknown dataset class: {data_cls}. Supported datasets are: PreferenceDataset, HelpSteer3, Tulu3Preference, and DPODataset (deprecated)."
         )
-=======
->>>>>>> 557b7ecb
-
-    # load dataset
-    data = load_preference_dataset(data_config)
-    train_dataset = data.formatted_ds["train"]
-    val_dataset = data.formatted_ds["validation"]
 
     print(f"  ✓ Training dataset loaded with {len(train_dataset)} samples.")
     if val_dataset:
