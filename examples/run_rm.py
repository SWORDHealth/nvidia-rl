--- conflicted
+++ resolved
@@ -130,7 +130,6 @@
 
 def setup_data(tokenizer: AutoTokenizer, data_config: DataConfig):
     print("\n▶ Setting up data...")
-<<<<<<< HEAD
     data_cls = data_config.get("data_cls", data_config["dataset_name"])
 
     if data_cls == "PreferenceDataset":
@@ -160,15 +159,6 @@
         print(
             f"  ✓ Training dataset loaded with {len(data.formatted_ds['train'])} samples."
         )
-=======
-
-    # load dataset
-    data = load_preference_dataset(data_config)
-    train_dataset = data.formatted_ds["train"]
-    val_dataset = data.formatted_ds["validation"]
-
-    print(f"  ✓ Training dataset loaded with {len(train_dataset)} samples.")
->>>>>>> 557b7ecb
     if val_dataset:
         print(f"  ✓ Validation dataset loaded with {len(val_dataset)} samples.")
 
