# Copyright (c) 2025, NVIDIA CORPORATION.  All rights reserved.
#
# Licensed under the Apache License, Version 2.0 (the "License");
# you may not use this file except in compliance with the License.
# You may obtain a copy of the License at
#
#     http://www.apache.org/licenses/LICENSE-2.0
#
# Unless required by applicable law or agreed to in writing, software
# distributed under the License is distributed on an "AS IS" BASIS,
# WITHOUT WARRANTIES OR CONDITIONS OF ANY KIND, either express or implied.
# See the License for the specific language governing permissions and
# limitations under the License.

import argparse
import os
import pprint
from functools import partial
from typing import Any, Callable, Optional

from omegaconf import OmegaConf
from transformers import AutoTokenizer

from nemo_rl.algorithms.sft import MasterConfig, setup, sft_train
from nemo_rl.algorithms.utils import get_tokenizer
from nemo_rl.data import DataConfig
from nemo_rl.data.datasets import AllTaskProcessedDataset, load_response_dataset
from nemo_rl.data.interfaces import DatumSpec, TaskDataSpec
from nemo_rl.data.llm_message_utils import get_formatted_message_log
from nemo_rl.distributed.virtual_cluster import init_ray
from nemo_rl.utils.config import load_config, parse_hydra_overrides
from nemo_rl.utils.logger import get_next_experiment_dir

OmegaConf.register_new_resolver("mul", lambda a, b: a * b)


def parse_args():
    """Parse command line arguments."""
    parser = argparse.ArgumentParser(description="Run SFT training with configuration")
    parser.add_argument(
        "--config", type=str, default=None, help="Path to YAML config file"
    )

    # Parse known args for the script
    args, overrides = parser.parse_known_args()

    return args, overrides


# =======================================================
# Data Processing
# =======================================================
def sft_preprocessor(
    datum_dict: dict[str, Any],
    task_data_spec: TaskDataSpec,
    tokenizer,
    max_seq_length: int,
    idx: int,
    add_bos: bool = True,
    add_eos: bool = True,
    add_generation_prompt: bool = False,
    datum_preprocessor: Optional[Callable] = None,
) -> DatumSpec:
    """Process a datum dictionary for SFT training."""
    # optional preprocessor
    if datum_preprocessor is not None:
        datum_dict = datum_preprocessor(datum_dict)

    message_log = get_formatted_message_log(
        datum_dict["messages"],
        tokenizer,
        task_data_spec,
        add_bos_token=add_bos,
        add_eos_token=add_eos,
        add_generation_prompt=add_generation_prompt,
        tools=datum_dict.get("tools", None),  # Pass tools from data if present
    )

    length = sum(len(m["token_ids"]) for m in message_log)

    loss_multiplier = 1.0
    if length > max_seq_length:
        # make smaller and mask out
        for message in message_log:
            message["token_ids"] = message["token_ids"][
                : min(4, max_seq_length // len(message_log))
            ]
        loss_multiplier = 0.0

    output = {
        "message_log": message_log,
        "length": length,
        "extra_env_info": None,
        "loss_multiplier": loss_multiplier,
        "idx": idx,
    }
    return output


def setup_data(tokenizer: AutoTokenizer, data_config: DataConfig, seed: int):
    print("\n▶ Setting up data...")
<<<<<<< HEAD
    data_cls = data_config.get("data_cls", data_config["dataset_name"])
=======
>>>>>>> 557b7ecb

    # load dataset
    data = load_response_dataset(data_config, seed)
    train_dataset = data.formatted_ds["train"]
    val_dataset = data.formatted_ds["validation"]
    sft_task_spec = data.task_spec
    print(
        f"  ✓ Training and validation datasets loaded with {len(train_dataset)} and {len(val_dataset)} samples, respectively."
    )

    # add preprocessor if needed
    datum_preprocessor = None
    if "dataset_name" in data_config and data_config["dataset_name"] == "clevr_cogent":
        from nemo_rl.data.datasets.response_datasets.clevr import (
            format_clevr_cogent_dataset,
        )
<<<<<<< HEAD
    elif data_cls == "mind":
        data = hf_datasets.MindDataset(
            data_config["dataset_name"],
            data_config["seed"],
        )
    elif data_cls == "clevr_cogent":
        from nemo_rl.data.hf_datasets.clevr import format_clevr_cogent_dataset
=======
>>>>>>> 557b7ecb

        datum_preprocessor = partial(format_clevr_cogent_dataset, return_pil=True)

    train_dataset = AllTaskProcessedDataset(
        train_dataset,
        tokenizer,
        sft_task_spec,
        partial(
            sft_preprocessor,
            add_bos=data_config["add_bos"],
            add_eos=data_config["add_eos"],
            add_generation_prompt=data_config["add_generation_prompt"],
            datum_preprocessor=datum_preprocessor,
        ),
        max_seq_length=data_config["max_input_seq_length"],
    )

    val_dataset = AllTaskProcessedDataset(
        val_dataset,
        tokenizer,
        sft_task_spec,
        partial(
            sft_preprocessor,
            add_bos=data_config.get("add_bos", True),
            add_eos=data_config.get("add_eos", True),
            add_generation_prompt=data_config["add_generation_prompt"],
            datum_preprocessor=datum_preprocessor,
        ),
        max_seq_length=data_config["max_input_seq_length"],
    )

    """
    for i in train_dataset:
        print('ooooooooooooo')
        for j in range(len(i['message_log'])):
            #print('-----content-----')
            #print(i['message_log'][j]['content'])
            #print('-----token_ids-----')
            #print(i['message_log'][j]['token_ids'])
            print('-----decoded tokens-----')
            print(tokenizer.decode(i['message_log'][j]['token_ids']))
        print('\n\n')
    """

    return train_dataset, val_dataset, sft_task_spec


def main(is_vlm: bool = False):
    """Main entry point."""
    # Parse arguments
    args, overrides = parse_args()

    if not args.config:
        args.config = os.path.join(os.path.dirname(__file__), "configs", "sft.yaml")

    config = load_config(args.config)
    print(f"Loaded configuration from: {args.config}")

    if overrides:
        print(f"Overrides: {overrides}")
        config = parse_hydra_overrides(config, overrides)

    config: MasterConfig = OmegaConf.to_container(config, resolve=True)
    print("Applied CLI overrides")

    # Print config
    print("Final config:")
    pprint.pprint(config)

    config["logger"]["log_dir"] = get_next_experiment_dir(config["logger"]["log_dir"])
    print(f"📊 Using log directory: {config['logger']['log_dir']}")
    if config["checkpointing"]["enabled"]:
        print(
            f"📊 Using checkpoint directory: {config['checkpointing']['checkpoint_dir']}"
        )

    init_ray()

    # setup tokenizer (or processor)
    tokenizer = get_tokenizer(config["policy"]["tokenizer"], get_processor=is_vlm)

    # setup data
    (
        dataset,
        val_dataset,
        sft_task_spec,
    ) = setup_data(tokenizer, config["data"], config["sft"]["seed"])

    (
        policy,
        cluster,
        train_dataloader,
        val_dataloader,
        loss_fn,
        logger,
        checkpointer,
        sft_save_state,
        master_config,
    ) = setup(config, tokenizer, dataset, val_dataset)

    sft_train(
        policy,
        train_dataloader,
        val_dataloader,
        tokenizer,
        loss_fn,
        master_config,
        logger,
        sft_task_spec,
        checkpointer,
        sft_save_state,
    )


if __name__ == "__main__":
    main()<|MERGE_RESOLUTION|>--- conflicted
+++ resolved
@@ -99,13 +99,57 @@
 
 def setup_data(tokenizer: AutoTokenizer, data_config: DataConfig, seed: int):
     print("\n▶ Setting up data...")
-<<<<<<< HEAD
     data_cls = data_config.get("data_cls", data_config["dataset_name"])
-=======
->>>>>>> 557b7ecb
-
-    # load dataset
-    data = load_response_dataset(data_config, seed)
+
+    datum_preprocessor = None
+    if data_cls == "open_assistant":
+        data = hf_datasets.OasstDataset(
+            output_dir="/tmp/open_assistant",
+            seed=seed,
+        )
+    elif data_cls == "squad":
+        data = hf_datasets.SquadDataset()
+    elif data_cls == "prompt_response_dataset":
+        data = hf_datasets.PromptResponseDataset(
+            data_config["train_data_path"],
+            data_config["val_data_path"],
+            data_config["input_key"],
+            data_config["output_key"],
+        )
+    elif data_cls == "openmathinstruct2":
+        data = hf_datasets.OpenMathInstruct2Dataset(
+            split=data_config["split"],
+            output_key=data_config["output_key"],
+            prompt_file=data_config["prompt_file"],
+            seed=seed,
+        )
+    elif data_cls == "openai_format":
+        data = hf_datasets.OpenAIFormatDataset(
+            data_config["train_data_path"],
+            data_config["val_data_path"],
+            data_config["chat_key"],
+            data_config["system_key"],
+            data_config["system_prompt"],
+        )
+    elif data_cls == "mind":
+        data = hf_datasets.MindDataset(
+            data_config["dataset_name"],
+            data_config["seed"],
+        )
+    elif data_cls == "clevr_cogent":
+        from nemo_rl.data.hf_datasets.clevr import format_clevr_cogent_dataset
+
+        data = hf_datasets.CLEVRCoGenTDataset(
+            split=data_config["split"],
+            prompt_file=data_config["prompt_file"],
+        )
+        datum_preprocessor = partial(format_clevr_cogent_dataset, return_pil=True)
+    else:
+        raise ValueError(f"Unknown dataset class: {data_cls}")
+    print(
+        f"  ✓ Training and validation datasets loaded with {len(data.formatted_ds['train'])} and {len(data.formatted_ds['validation'])} samples, respectively."
+    )
+
     train_dataset = data.formatted_ds["train"]
     val_dataset = data.formatted_ds["validation"]
     sft_task_spec = data.task_spec
@@ -119,16 +163,6 @@
         from nemo_rl.data.datasets.response_datasets.clevr import (
             format_clevr_cogent_dataset,
         )
-<<<<<<< HEAD
-    elif data_cls == "mind":
-        data = hf_datasets.MindDataset(
-            data_config["dataset_name"],
-            data_config["seed"],
-        )
-    elif data_cls == "clevr_cogent":
-        from nemo_rl.data.hf_datasets.clevr import format_clevr_cogent_dataset
-=======
->>>>>>> 557b7ecb
 
         datum_preprocessor = partial(format_clevr_cogent_dataset, return_pil=True)
 
