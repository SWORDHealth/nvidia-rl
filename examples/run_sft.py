--- conflicted
+++ resolved
@@ -99,13 +99,11 @@
 def setup_data(tokenizer: AutoTokenizer, data_config: DataConfig, seed: int):
     print("\n▶ Setting up data...")
     data_cls = data_config["dataset_name"]
-<<<<<<< HEAD
+
     if 'sword' in data_config["dataset_name"] or 'Nemotron' in data_config["dataset_name"] or "Mind" in data_config["dataset_name"]:
         data_cls = 'mind'
-=======
 
     datum_preprocessor = None
->>>>>>> 52f1d6ab
     if data_cls == "open_assistant":
         data = hf_datasets.OasstDataset(
             output_dir="/tmp/open_assistant",
@@ -135,13 +133,11 @@
             data_config["system_key"],
             data_config["system_prompt"],
         )
-<<<<<<< HEAD
     elif data_cls == "mind":
         data = hf_datasets.MindDataset(
             data_config["dataset_name"],
             data_config["seed"],
         )
-=======
     elif data_cls == "clevr_cogent":
         from nemo_rl.data.hf_datasets.clevr import format_clevr_cogent_dataset
 
@@ -150,7 +146,6 @@
             prompt_file=data_config["prompt_file"],
         )
         datum_preprocessor = partial(format_clevr_cogent_dataset, return_pil=True)
->>>>>>> 52f1d6ab
     else:
         raise ValueError(f"Unknown dataset class: {data_cls}")
     print(
