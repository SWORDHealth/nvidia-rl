--- conflicted
+++ resolved
@@ -64,11 +64,8 @@
         hf_ckpt_path=args.hf_ckpt_path,
         model_name_or_path=model_name_or_path,
         tokenizer_name_or_path=tokenizer_name_or_path,
-<<<<<<< HEAD
         config=config,
-=======
         hf_overrides=hf_overrides,
->>>>>>> 6a035bcc
     )
     print(f"Saved HF checkpoint to: {hf_ckpt}")
 
