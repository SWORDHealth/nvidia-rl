--- conflicted
+++ resolved
@@ -64,7 +64,6 @@
   "causal-conv1d",
 ]
 vllm = [
-<<<<<<< HEAD
     "cuda-python",
     #"deep_gemm @ git+https://github.com/deepseek-ai/DeepGEMM.git@7b6b5563b9d4c1ae07ffbce7f78ad3ac9204827c",
     # deep_ep also needs libibverbs-dev
@@ -79,22 +78,6 @@
     "mamba-ssm",
     # Remove this once https://github.com/NVIDIA-NeMo/RL/issues/501 resolved
     "causal-conv1d",
-=======
-  "cuda-python",
-  "deep_gemm @ git+https://github.com/deepseek-ai/DeepGEMM.git@7b6b5563b9d4c1ae07ffbce7f78ad3ac9204827c",
-  # deep_ep also needs libibverbs-dev
-  # sudo apt-get update
-  # sudo apt-get install libibverbs-dev
-  "deep_ep @ git+https://github.com/deepseek-ai/DeepEP.git@e3908bf5bd0cc6265bcb225d15cd8c996d4759ef",
-  "vllm==0.11.0",
-  "num2words>=0.5.14",
-  # Remove this once https://github.com/NVIDIA-NeMo/RL/issues/501 resolved
-  "flash-attn==2.8.1",
-  # Remove this once https://github.com/NVIDIA-NeMo/RL/issues/501 resolved
-  "mamba-ssm",
-  # Remove this once https://github.com/NVIDIA-NeMo/RL/issues/501 resolved
-  "causal-conv1d",
->>>>>>> 140cd97f
 ]
 mcore = [
   # also need cudnn (https://developer.nvidia.com/cudnn-downloads?target_os=Linux&target_arch=x86_64&Distribution=Ubuntu&target_version=20.04&target_type=deb_network)
