[build-system]
requires = ["setuptools>=42", "wheel"]
build-backend = "setuptools.build_meta"


[tool.setuptools]
packages = ["nemo_rl"]

[tool.setuptools.dynamic]
version = {attr = "nemo_rl.__version__"}  # any module attribute compatible with ast.literal_eval
readme = {file = "README.md", content-type = "text/markdown"}

[project]
name = "nemo-rl"
dynamic = [
    "version",
    "readme",
]
description = "NeMo RL: A Scalable and Efficient Post-Training Library for Models Ranging from 1 GPU to 1000s, and from Tiny to >100B Parameters"
requires-python = ">=3.12"
license = {text = "Apache 2.0"}
dependencies = [
    "setuptools",
    "ninja",  # for flash-attn parallel build
    "torch==2.7.0",
    "triton",
    "colored==2.2.3",
    "ray[default]==2.46.0",
    "transformers>=4.51.0",
    "wandb",
    "numpy",
    "datasets>=3.6.0",
    "rich",
    "math-verify",
    "accelerate>=0.26",
    "tensorboard",
    "omegaconf",
    "torchdata",
    "nvidia-ml-py",
    "hydra-core",
    "tiktoken",
    "blobfile",
    "debugpy",
    "nvtx",
    "matplotlib",
    "plotly",
    "sympy>=1.14.0",
    "pillow>=11.2.1",
    "torchvision>=0.22.0",
]

[project.optional-dependencies]
# Currently unused, but after https://github.com/NVIDIA-NeMo/RL/issues/501 is resolved, we should use this for the "BASE" PYEXECUTABLE
automodel = [
    # Flash-attn version should be selected to satisfy both TE + vLLM requirements (xformers in particular)
    # https://github.com/NVIDIA/TransformerEngine/blob/v2.3/transformer_engine/pytorch/attention/dot_product_attention/utils.py#L108
    # https://github.com/facebookresearch/xformers/blob/8354497deb2c04c67fbb2e2ad911e86530da0e90/xformers/ops/fmha/flash.py#L76
    "flash-attn==2.7.4.post1",
]
vllm = [
<<<<<<< HEAD
    "vllm==0.9.1",
=======
    "vllm==0.9.0",
    # Remove this once https://github.com/NVIDIA-NeMo/RL/issues/501 resolved
    "flash-attn==2.7.4.post1",
>>>>>>> 3103d9dc
]
mcore = [
    # also need cudnn (https://developer.nvidia.com/cudnn-downloads?target_os=Linux&target_arch=x86_64&Distribution=Ubuntu&target_version=20.04&target_type=deb_network)
    # wget https://developer.download.nvidia.com/compute/cuda/repos/ubuntu2004/x86_64/cuda-keyring_1.1-1_all.deb
    # sudo dpkg -i cuda-keyring_1.1-1_all.deb
    # sudo apt-get update
    # sudo apt-get install cudnn-cuda-12
    "transformer-engine[pytorch]==2.3.0",
    "megatron-core",
    "nemo-tron",
    # Flash-attn version should be selected to satisfy both TE + vLLM requirements (xformers in particular)
    # https://github.com/NVIDIA/TransformerEngine/blob/v2.3/transformer_engine/pytorch/attention/dot_product_attention/utils.py#L108
    # https://github.com/facebookresearch/xformers/blob/8354497deb2c04c67fbb2e2ad911e86530da0e90/xformers/ops/fmha/flash.py#L76
    "flash-attn==2.7.4.post1",
]

[dependency-groups]

# This is a default group so that we install these even with bare `uv sync`
build = [
    # Build requirement for TE
    "torch==2.7.0",
    # Build requirement for TE
    "setuptools",
    "packaging",
    "einops",
    # Build requirement for nemo_run
    "hatchling",
    # Build requirement for mcore
    "pybind11",
    # Build requirement for flash-attn
    "psutil",
]
docs = [
    "sphinx",
    "sphinx-autobuild",  # For live doc serving while editing docs
    "sphinx-autodoc2",  # For documenting Python API
    "sphinx-copybutton",  # Adds a copy button for code blocks
    "myst_parser",  # For our markdown docs
    "nvidia-sphinx-theme",  # Our NVIDIA theme
]
dev = [
    "pre-commit==3.6.0",
    "ruff==0.9.9",
    "mypy",
    "types-PyYAML",
    "types-requests",
]
test = [
    "pytest>=7.0.0",
    "pytest-timeout",
    "pytest-cov",
    "pytest-asyncio",
]

[tool.uv.sources]
megatron-core = { workspace = true }
nemo-tron = { workspace = true }
# The NeMo Run source to be used by nemo-tron
nemo_run = { git = "https://github.com/NVIDIA-NeMo/Run", rev = "414f0077c648fde2c71bb1186e97ccbf96d6844c" }
# torch/torchvision/triton all come from the torch index in order to pick up aarch64 wheels
torch = [
  { index = "pytorch-cu128" },
]
torchvision = [
  { index = "pytorch-cu128" },
]
triton = [
  { index = "pytorch-cu128" },
]

[tool.uv.workspace]
members = [
    "3rdparty/Megatron-LM-workspace",
    "3rdparty/NeMo-workspace",
]

[[tool.uv.index]]
name = "pytorch-cu128"
url = "https://download.pytorch.org/whl/cu128"
explicit = true

[tool.uv]
no-build-isolation-package = ["transformer-engine-torch", "transformer-engine", "flash-attn"]
# Always apply the build group since dependencies like TE/mcore/nemo-run require build dependencies
# and this lets us assume they are implicitly installed with a simply `uv sync`. Ideally, we'd
# avoid including these in the default dependency set, but for now it's required.
default-groups = ["dev", "build"]
# Users may use different link-modes depending on their scenario:
#  --link-mode=hardlink (default on linux; may get warnings about switching to --link-mode copy if uv cache and venv on different file-systems)
#  --link-mode=copy (slower but more reliable; supresses warning)
#  --link-mode=symlink (fastest option when uv cache and venv on different file-system; caveat: venv is brittle since it depends on the environment/container)
link-mode = "copy"

# Needed when building from source
[[tool.uv.dependency-metadata]]
name = "flash-attn"
requires-dist = ["torch", "einops", "setuptools", "psutil", "ninja"]

[tool.black]
line-length = 120
include = '\.pyi?$'
exclude = '''
/(
    \.git
  | \.venv
  | build
)/
'''

[tool.pytest.ini_options]
addopts = "--durations=15 -s -rA -x"
testpaths = ["tests"]
python_files = "test_*.py"

[tool.coverage.run]
concurrency = ["thread", "multiprocessing"]
omit = ["/tmp/*"]

[tool.coverage.paths]
source = ["nemo_rl/", "/opt/nemo-rl/nemo_rl/"]

[tool.ruff.lint]
# Enable all `pydocstyle` rules, limiting to those that adhere to the
# Google convention via `convention = "google"`, below.
select = ["D", "F"]

# - On top of the Google convention, disable `D417`, which requires
#   documentation for every function parameter.
# - F841: local variable assigned but never used (exluced to favor readability)
# TODO: Remove D10 once we are about to release to get all the docstrings written
ignore = ["D417", "D10", "F841"]

[tool.ruff.lint.pydocstyle]
convention = "google"

# Section to exclude errors for different file types
[tool.ruff.per-file-ignores]
# Ignore all directories named `tests`.
"tests/**" = ["D"]
# Ignore all files that end in `_test.py`.
"*_test.py" = ["D"]
# Ignore F401 (import but unused) in __init__.py
"__init__.py" = ["F401"]
<|MERGE_RESOLUTION|>--- conflicted
+++ resolved
@@ -58,13 +58,9 @@
     "flash-attn==2.7.4.post1",
 ]
 vllm = [
-<<<<<<< HEAD
     "vllm==0.9.1",
-=======
-    "vllm==0.9.0",
     # Remove this once https://github.com/NVIDIA-NeMo/RL/issues/501 resolved
     "flash-attn==2.7.4.post1",
->>>>>>> 3103d9dc
 ]
 mcore = [
     # also need cudnn (https://developer.nvidia.com/cudnn-downloads?target_os=Linux&target_arch=x86_64&Distribution=Ubuntu&target_version=20.04&target_type=deb_network)
